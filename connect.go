package algo

import (
	"fmt"
	"log"
	"math"
	"strings"

	"github.com/tantralabs/TheAlgoV2/data"
	"github.com/tantralabs/TheAlgoV2/models"
	"github.com/tantralabs/tradeapi"
	"github.com/tantralabs/tradeapi/iex"
)

var orderStatus iex.OrderStatus
var firstTrade bool

func Connect(settingsFile string, secret bool, algo Algo, rebalance func(float64, Algo) Algo, setupData func([]*models.Bar, Algo)) {
	firstTrade = false
	config = loadConfiguration(settingsFile, secret)
	fmt.Printf("Loaded config: %v\n", config)
	// We instantiate a new repository targeting the given path (the .git folder)
	// r, err := git.PlainOpen(".")
	// CheckIfError(err)
	// ... retrieving the HEAD reference
	// ref, err := r.Head()
	commitHash = "test" //ref.Hash().String()
	// CheckIfError(err)

	exchangeVars := iex.ExchangeConf{
		Exchange:       algo.Market.Exchange,
		ServerUrl:      algo.Market.ExchangeURL,
		ApiSecret:      config.APISecret,
		ApiKey:         config.APIKey,
		AccountID:      "test",
		OutputResponse: false,
	}

	ex, err := tradeapi.New(exchangeVars)
	if err != nil {
		fmt.Println(err)
	}
	orderStatus = ex.GetPotentialOrderStatus()

	// localBars := make([]*models.Bar, 0)
	localBars := data.GetData(algo.Market.Symbol, algo.DecisionInterval, algo.DataLength+1)
	log.Println(len(localBars), "downloaded")

	// channels to subscribe to
	symbol := strings.ToLower(algo.Market.Symbol)
	//Ordering is important, get wallet and position first then market info
	subscribeInfos := []iex.WSSubscribeInfo{
		{Name: iex.WS_WALLET, Symbol: symbol},
		{Name: iex.WS_ORDER, Symbol: symbol},
		{Name: iex.WS_POSITION, Symbol: symbol},
		{Name: iex.WS_TRADE_BIN_1_MIN, Symbol: symbol},
	}

	// Channels for recieving websocket response.
	channels := &iex.WSChannels{
		PositionChan: make(chan []iex.WsPosition, 2),
		TradeBinChan: make(chan []iex.TradeBin, 2),
		WalletChan:   make(chan *iex.WSWallet, 2),
		OrderChan:    make(chan []iex.WSOrder, 2),
	}

	// Start the websocket.
	err = ex.StartWS(&iex.WsConfig{Host: algo.Market.WSStream, //"testnet.bitmex.com", //"stream.binance.us:9443",
		Streams:   subscribeInfos,
		Channels:  channels,
		ApiSecret: config.APISecret,
		ApiKey:    config.APIKey,
	})

	if err != nil {
		fmt.Println(err)
	}

	var localOrders []iex.WSOrder

	//Setup local orders - Some exchanges don't send orders on WS connection so we prepopulate from restful api
	openOrders, err := ex.OpenOrders(iex.OpenOrderF{Market: algo.Market.BaseAsset.Symbol, Currency: algo.Market.QuoteAsset.Symbol})

	if err != nil {
		fmt.Println(err)
	}

	for i := range openOrders.Bids {
		oo := openOrders.Bids[i]
		order := iex.WSOrder{
			Symbol:    oo.Market,
			Price:     oo.Price,
			OrderQty:  oo.Quantity,
			OrderID:   oo.UUID,
			OrdStatus: oo.Status,
			// Side:      oo.Side,
		}
		localOrders = append(localOrders, order)
	}

	for i := range openOrders.Asks {
		oo := openOrders.Asks[i]
		order := iex.WSOrder{
			Symbol:    oo.Market,
			Price:     oo.Price,
			OrderQty:  oo.Quantity,
			OrderID:   oo.UUID,
			OrdStatus: oo.Status,
			// Side:      oo.Side,
		}
		localOrders = append(localOrders, order)
	}
	var emptyOrders []iex.WSOrder
	localOrders = UpdateLocalOrders(emptyOrders, localOrders)
	balances, err := ex.GetBalances()
	algo.updateAlgoBalances(balances)

	for {
		select {
		case positions := <-channels.PositionChan:
			log.Println("Position Update:", positions)
			position := positions[0]
			algo.Market.QuoteAsset.Quantity = float64(position.CurrentQty)
			if math.Abs(algo.Market.QuoteAsset.Quantity) > 0 && position.AvgCostPrice > 0 {
				algo.Market.AverageCost = position.AvgCostPrice
			} else if position.CurrentQty == 0 {
				algo.Market.AverageCost = 0
			}
			log.Println("AvgCostPrice", algo.Market.AverageCost, "Quantity", algo.Market.QuoteAsset.Quantity)
			// algo.logState()
		case trade := <-channels.TradeBinChan:
<<<<<<< HEAD
			algo.updateState(trade[0], &localBars, setupData)
=======
			log.Println("Trade Update:", trade)
			if algo.Market.Options != nil {
				markets, _ := ex.GetMarkets(algo.Market.BaseAsset.Symbol, "option")
				fmt.Printf("Got markets from API: %v\n", markets)
				for _, market := range markets {
					containsSymbol := false
					for _, option := range algo.Market.Options {
						if option.Symbol == market.Symbol {
							containsSymbol = true
						}
					}
					if !containsSymbol {
						expiry := market.Expiry * 1000
						optionTheo := models.NewOptionTheo(market.OptionType, algo.Market.Price, market.Strike, ToIntTimestamp(algo.Timestamp), expiry, 0, -1, -1)
						optionContract := models.OptionContract{
							Symbol:           market.Symbol,
							Strike:           market.Strike,
							Expiry:           expiry,
							OptionType:       market.OptionType,
							AverageCost:      0,
							Profit:           0,
							TickSize:         market.TickSize,
							MakerFee:         market.MakerCommission,
							TakerFee:         market.TakerCommission,
							MinimumOrderSize: market.MinTradeAmount,
							Position:         0,
							OptionTheo:       *optionTheo,
							Status:           "open",
						}
						algo.Market.Options = append(algo.Market.Options, optionContract)
					}
				}
			}
			algo.Market.Price = trade[0].Close
			localBars = data.UpdateLocalBars(localBars, data.GetData("XBTUSD", "1m", 2))
			if firstTrade {
				algo.logState()
				firstTrade = false
			}
			// log.Println("Bars", len(localBars))
			setupData(&localBars, algo)
			algo.Index = len(localBars) - 1
>>>>>>> e362cc89
			algo = rebalance(trade[0].Close, algo)
			algo.setupOrders()
			algo.PlaceOrdersOnBook(ex, localOrders)
			algo.logState()
		case newOrders := <-channels.OrderChan:
			// log.Println("update channels.OrderChan")
			localOrders = UpdateLocalOrders(localOrders, newOrders)
		case update := <-channels.WalletChan:
			algo.updateAlgoBalances(update.Balance)
		}
	}
}

func (algo *Algo) updateAlgoBalances(balances []iex.WSBalance) {
	for i := range balances {
		if balances[i].Asset == algo.Market.BaseAsset.Symbol {
			walletAmount := float64(balances[i].Balance)
			if walletAmount > 0 && walletAmount != algo.Market.BaseAsset.Quantity {
				algo.Market.BaseAsset.Quantity = walletAmount
				fmt.Printf("BaseAsset: %+v \n", walletAmount)
			}
		} else if balances[i].Asset == algo.Market.QuoteAsset.Symbol {
			walletAmount := float64(balances[i].Balance)
			if walletAmount > 0 && walletAmount != algo.Market.QuoteAsset.Quantity {
				algo.Market.QuoteAsset.Quantity = walletAmount
				fmt.Printf("QuoteAsset: %+v \n", walletAmount)
			}
		}
	}
}

func (algo *Algo) updateState(trade iex.TradeBin, localBars *[]*models.Bar, setupData func([]*models.Bar, Algo)) {
	log.Println("Trade Update:", trade)
	algo.Market.Price = trade.Close
	data.UpdateLocalBars(localBars, data.GetData(algo.Market.Symbol, algo.DecisionInterval, 2))
	setupData(*localBars, *algo)
	algo.Index = len(*localBars) - 1
	log.Println("algo.Index", algo.Index)
	if firstTrade {
		algo.logState()
		firstTrade = false
	}
}

func (algo *Algo) setupOrders() {
	if algo.AutoOrderPlacement {

	} else {
		if algo.Market.Futures {
			algo.Market.BuyOrders.Quantity = mulArr(algo.Market.BuyOrders.Quantity, (algo.Market.Buying * algo.Market.Price))
			algo.Market.SellOrders.Quantity = mulArr(algo.Market.SellOrders.Quantity, (algo.Market.Selling * algo.Market.Price))
		} else {
			algo.Market.BuyOrders.Quantity = mulArr(algo.Market.BuyOrders.Quantity, (algo.Market.Buying / algo.Market.Price))
			algo.Market.SellOrders.Quantity = mulArr(algo.Market.SellOrders.Quantity, (algo.Market.Selling / algo.Market.Price))
		}
	}
}<|MERGE_RESOLUTION|>--- conflicted
+++ resolved
@@ -129,52 +129,7 @@
 			log.Println("AvgCostPrice", algo.Market.AverageCost, "Quantity", algo.Market.QuoteAsset.Quantity)
 			// algo.logState()
 		case trade := <-channels.TradeBinChan:
-<<<<<<< HEAD
 			algo.updateState(trade[0], &localBars, setupData)
-=======
-			log.Println("Trade Update:", trade)
-			if algo.Market.Options != nil {
-				markets, _ := ex.GetMarkets(algo.Market.BaseAsset.Symbol, "option")
-				fmt.Printf("Got markets from API: %v\n", markets)
-				for _, market := range markets {
-					containsSymbol := false
-					for _, option := range algo.Market.Options {
-						if option.Symbol == market.Symbol {
-							containsSymbol = true
-						}
-					}
-					if !containsSymbol {
-						expiry := market.Expiry * 1000
-						optionTheo := models.NewOptionTheo(market.OptionType, algo.Market.Price, market.Strike, ToIntTimestamp(algo.Timestamp), expiry, 0, -1, -1)
-						optionContract := models.OptionContract{
-							Symbol:           market.Symbol,
-							Strike:           market.Strike,
-							Expiry:           expiry,
-							OptionType:       market.OptionType,
-							AverageCost:      0,
-							Profit:           0,
-							TickSize:         market.TickSize,
-							MakerFee:         market.MakerCommission,
-							TakerFee:         market.TakerCommission,
-							MinimumOrderSize: market.MinTradeAmount,
-							Position:         0,
-							OptionTheo:       *optionTheo,
-							Status:           "open",
-						}
-						algo.Market.Options = append(algo.Market.Options, optionContract)
-					}
-				}
-			}
-			algo.Market.Price = trade[0].Close
-			localBars = data.UpdateLocalBars(localBars, data.GetData("XBTUSD", "1m", 2))
-			if firstTrade {
-				algo.logState()
-				firstTrade = false
-			}
-			// log.Println("Bars", len(localBars))
-			setupData(&localBars, algo)
-			algo.Index = len(localBars) - 1
->>>>>>> e362cc89
 			algo = rebalance(trade[0].Close, algo)
 			algo.setupOrders()
 			algo.PlaceOrdersOnBook(ex, localOrders)
