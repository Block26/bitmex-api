--- conflicted
+++ resolved
@@ -211,11 +211,7 @@
 						Status:           "open",
 						MidMarketPrice:   market.MidMarketPrice,
 					}
-<<<<<<< HEAD
-					log.Printf("Set mid market price for %v: %v\n", market.Symbol, market.MidMarketPrice)
-=======
 					// fmt.Printf("Set mid market price for %v: %v\n", market.Symbol, market.MidMarketPrice)
->>>>>>> b5689177
 					algo.Market.OptionContracts = append(algo.Market.OptionContracts, optionContract)
 				}
 			}
