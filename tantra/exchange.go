package tantra

import (
	"errors"
	"log"
	"math"
	"net/http"
	"strings"
	"time"

	"github.com/jmoiron/sqlx"
	backtestDB "github.com/tantralabs/backtest-db"
	"github.com/tantralabs/database"
	"github.com/tantralabs/logger"
	te "github.com/tantralabs/theo-engine"
	"github.com/tantralabs/tradeapi/global/clients"
	"github.com/tantralabs/tradeapi/iex"
	"github.com/tantralabs/utils"
	"github.com/tantralabs/yantra/models"
)

func NewTest(vars iex.ExchangeConf, account *models.Account, start time.Time, end time.Time, dataLength int) *Tantra {
	logger.Infof("Init new test with start %v and end %v\n", start, end)
	tantra := New(vars, account)
	tantra.warmUpPeriod = dataLength
	tantra.index = dataLength
	tantra.start = start
	tantra.end = end
	return tantra
}

// Mock exchange constructor
func New(vars iex.ExchangeConf, account *models.Account) *Tantra {
	client := clients.NewClient(vars)
	return &Tantra{
		client:                client,
		SimulatedExchangeName: vars.Exchange,
		Account:               account,
		AccountHistory:        make([]models.Account, 0),
		orders:                make(map[string]iex.Order),
		ordersBySymbol:        make(map[string]map[string]iex.Order),
		newOrders:             make([]iex.Order, 0),
		db:                    backtestDB.NewDB(),
	}
}

// Tantra represents a mock exchange client
type Tantra struct {
	client *clients.Client
	iex.IExchange
	marketType            string
	channels              *iex.WSChannels
	SimulatedExchangeName string
	MarketInfos           map[string]models.MarketInfo
	Account               *models.Account
	AccountHistory        []models.Account
	MarketStateHistory    []map[string]models.MarketState
	CurrentTime           time.Time
	orders                map[string]iex.Order
	ordersBySymbol        map[string]map[string]iex.Order
	newOrders             []iex.Order
	index                 int
	warmUpPeriod          int
	candleData            map[string][]iex.TradeBin
	currentCandle         map[string]iex.TradeBin
	start                 time.Time
	end                   time.Time
	theoEngine            *te.TheoEngine
	db                    *sqlx.DB
}

func (t *Tantra) SetCandleData(data map[string][]*models.Bar) {
	t.candleData = make(map[string][]iex.TradeBin)
	t.currentCandle = make(map[string]iex.TradeBin)
	// Convert from bar model to iex.TradeBin format
	for symbol, barData := range data {
		var candleData []iex.TradeBin
		var bar iex.TradeBin
		for i := range barData {
			bar = iex.TradeBin{
				Timestamp: utils.TimestampToTime(int(barData[i].Timestamp)),
				Symbol:    symbol,
				Open:      barData[i].Open,
				High:      barData[i].High,
				Low:       barData[i].Low,
				Close:     barData[i].Close,
				Volume:    barData[i].Volume,
			}
			candleData = append(candleData, bar)
		}
		t.candleData[symbol] = candleData
		logger.Infof("Set %v candles for %v.\n", len(candleData), symbol)
	}
	logger.Infof("Set candle data for %v symbols.\n", len(t.candleData))
}

func (t *Tantra) StartWS(config interface{}) error {
	logger.Infof("Starting mock exchange websockets...\n")
	conf, ok := config.(*iex.WsConfig)
	if !ok {
		return errors.New("Assertion failed: config")
	}

	t.channels = conf.Channels
	logger.Infof("Started exchange order update channel: %v\n", t.channels.OrderChan)
	logger.Infof("Started exchange trade update channel: %v\n", t.channels.TradeBinChan)

	var numIndexes int
	for _, candleData := range t.candleData {
		numIndexes = len(candleData)
		break
	}
	logger.Infof("Number of indexes found: %v, warm up period: %v\n", numIndexes, t.warmUpPeriod)

	t.addMarketStateToHistory()
	go func() {
		for index := 0; index < numIndexes-t.warmUpPeriod; index++ {
			// This is the start of the time step, at this point in time some events have not happened yet
			// so we will fill the orders that were placed at the end of the last time step first
			// then we we publish a new trade bin so that the algo connected can make a decision for the
			// next time interval

			// Iterate through all symbols for the respective account
			// TODO should this all happen synchronously, or in parallel?
			logger.Debugf("New index: %v\n", index)
			var low float64
			var high float64
			var market *models.MarketState
			var ok bool
			var lastMarketState models.MarketState
			var tradeUpdates []iex.TradeBin
			lastMarketStateMap := t.getPreviousMarketStateMap()
			for symbol, marketState := range t.Account.MarketStates {
				market, ok = t.Account.MarketStates[symbol]
				if !ok {
					logger.Errorf("Symbol %v not found in account market states: %v\n", symbol, t.Account.MarketStates)
					continue
				}
				if marketState.Info.MarketType != models.Option {
					low, high = t.updateCandle(index, symbol)
					currentCandle, ok := t.currentCandle[symbol]
					if ok {
						tradeUpdates = append(tradeUpdates, currentCandle)
					}
				} else {
					low = -1
					high = -1
				}
				t.processFills(marketState, low, high)
				lastMarketState, ok = lastMarketStateMap[symbol]
				if !ok {
					log.Fatalf("Could not load last market state for symbol %v\n", symbol)
					continue
				}
				// Has the balance changed? Send a balance update. No? Do Nothing
				// fmt.Println(index, lastMarketState.LastPrice, market.LastPrice, *lastMarketState.Balance, market.Balance)
				if lastMarketState.Balance != market.Balance {
					wallet := iex.WSWallet{
						Balance: []iex.WSBalance{
							{
								Asset:   lastMarketState.Info.BaseSymbol,
								Balance: market.Balance,
							},
						},
					}
					t.channels.WalletChan <- &wallet
					<-t.channels.WalletChanComplete
				}

				// Has the average price or position changed? Yes? Send a Position update. No? Do Nothing
				// fmt.Println(index, lastMarketState.LastPrice, market.LastPrice, lastMarketState.Position, market.Position)
				if lastMarketState.AverageCost != market.AverageCost || lastMarketState.Position != market.Position {
					pos := []iex.WsPosition{
						iex.WsPosition{
							Symbol:       symbol,
							CurrentQty:   market.Position,
							AvgCostPrice: market.AverageCost,
						},
					}
					t.channels.PositionChan <- pos
					<-t.channels.PositionChanComplete
				}
			}

			t.addMarketStateToHistory()
			// Publish trade updates
			// logger.Infof("Pushing %v candle updates: %v\n", len(tradeUpdates), tradeUpdates)
			t.channels.TradeBinChan <- tradeUpdates
			<-t.channels.TradeBinChanComplete
		}
	}()
	return nil
}

func (t *Tantra) SetTheoEngine(theoEngine *te.TheoEngine) {
	t.theoEngine = theoEngine
	logger.Infof("Set theo engine for mock exchange.\n")
	volDataStart := utils.TimeToTimestamp(t.start)
	volDataEnd := utils.TimeToTimestamp(t.end)
	t.theoEngine.InsertVolData(volDataStart, volDataEnd)
	logger.Infof("Inserted vol data with start %v and end %v.\n", volDataStart, volDataEnd)
}

func (t *Tantra) SetCurrentTime(currentTime time.Time) {
	t.CurrentTime = currentTime.UTC()
	logger.Infof("Set current timestamp: %v\n", t.CurrentTime)
}

func (t *Tantra) updateCandle(index int, symbol string) (low, high float64) {
	candleData, ok := t.candleData[symbol]
	if !ok {
		return
	}
	//TODO update marketState.Bar here?
	if len(candleData) >= index+t.warmUpPeriod {
		t.currentCandle[symbol] = candleData[index+t.warmUpPeriod]
		// logger.Infof("Current candle for %v: %v\n", symbol, t.currentCandle[symbol])
		t.CurrentTime = t.currentCandle[symbol].Timestamp.UTC()
		// logger.Infof("Updated exchange current time: %v\n", t.CurrentTime)
		return t.currentCandle[symbol].Low, t.currentCandle[symbol].High
	}
	return -1, -1
}

func (t *Tantra) processFills(marketState *models.MarketState, low, high float64) {
	logger.Debugf("Processing fills for %v with low %v and high %v\n", marketState.Symbol, low, high)
	if marketState.Info.MarketType == models.Option {
		t.getOptionFills(marketState)
	} else {
		bidsFilled := t.getFilledBidOrders(marketState.Symbol, low)
		if len(bidsFilled) > 0 {
			fillCost, fillQuantity := t.getCostAverage(bidsFilled)
			t.updateBalance(&marketState.Balance, &marketState.Position, &marketState.AverageCost, fillCost, fillQuantity, marketState)
		}
		asksFilled := t.getFilledAskOrders(marketState.Symbol, high)
		if len(asksFilled) > 0 {
			fillCost, fillQuantity := t.getCostAverage(asksFilled)
			t.updateBalance(&marketState.Balance, &marketState.Position, &marketState.AverageCost, fillCost, -fillQuantity, marketState)
		}
	}
	if len(t.newOrders) > 0 {
		t.publishOrderUpdates()
	}
}

// Get the last account history, the first time should just return
func (t *Tantra) getPreviousMarketStateMap() map[string]models.MarketState {
	length := len(t.MarketStateHistory)
	if length > 1 {
		return t.MarketStateHistory[length-2]
	}
	return t.MarketStateHistory[0]
}

func (t *Tantra) addMarketStateToHistory() {
	ms := make(map[string]models.MarketState)
	for symbol, state := range t.Account.MarketStates {
		ms[symbol] = *state
	}

	t.MarketStateHistory = append(t.MarketStateHistory, ms)
}

func (t *Tantra) publishOrderUpdates() {
<<<<<<< HEAD
	logger.Infof("Publishing %v order updates.\n", len(t.newOrders))
	t.channels.OrderChan <- t.newOrders
	<-t.channels.OrderChan
=======
	logger.Debugf("Publishing %v order updates.\n", len(t.newOrders))
	// t.channels.OrderChan <- t.newOrders
	// <-t.channels.OrderChan
>>>>>>> 67aa59b0
	// logger.Infof("OUTPUT ORDER UPDATE: %v\n", <-t.channels.OrderChan)
	for _, order := range t.newOrders {
		t.channels.OrderChan <- []iex.Order{order}
		<-t.channels.OrderChanComplete
	}
	t.newOrders = make([]iex.Order, 0)
}

func (t *Tantra) updateBalance(currentBaseBalance *float64, currentPosition *float64, averageCost *float64, fillPrice float64, fillAmount float64, marketState *models.MarketState) {
	logger.Debugf("Updating balance with current base balance %v, current position %v, avg cost %v, fill price %v, fill amount %v\n",
		*currentBaseBalance, *currentPosition, *averageCost, fillPrice, fillAmount)
	if math.Abs(fillAmount) > 0 {
		// fee := math.Abs(fillAmount/fillPrice) * t.Account.MakerFee
		// logger.Debugf("fillPrice %.2f -> fillAmount %.2f", fillPrice, fillAmount)
		// logger.Debugf("Updating balance with fill cost %v, fill amount %v, qaq %v, baq %v", fillPrice, fillAmount, currentPosition, currentBaseBalance)
		currentCost := (*currentPosition * *averageCost)
		if marketState.Info.MarketType == models.Future {
			totalQuantity := *currentPosition + fillAmount
			newCost := fillPrice * fillAmount
			if (fillAmount >= 0 && *currentPosition >= 0) || (fillAmount <= 0 && *currentPosition <= 0) {
				//Adding to position
				*averageCost = (math.Abs(newCost) + math.Abs(currentCost)) / math.Abs(totalQuantity)
			} else if ((fillAmount >= 0 && *currentPosition <= 0) || (fillAmount <= 0 && *currentPosition >= 0)) && math.Abs(fillAmount) >= math.Abs(*currentPosition) {
				//Position changed
				var diff float64
				if fillAmount > 0 {
					diff = utils.CalculateDifference(*averageCost, fillPrice)
				} else {
					diff = utils.CalculateDifference(fillPrice, *averageCost)
				}
				// Only use the remaining position that was filled to calculate cost
				portionFillQuantity := math.Abs(*currentPosition)
				logger.Debugf("Updating current base balance w bb %v, portionFillQuantity %v, diff %v, avgcost %v\n", currentBaseBalance, portionFillQuantity, diff, averageCost)
				*currentBaseBalance = *currentBaseBalance + ((portionFillQuantity * diff) / *averageCost)
				*averageCost = fillPrice
			} else {
				//Leaving Position
				var diff float64
				// TODO is this needed?
				// if algo.FillType == "close" {
				// 	fillPrice = t.Account.Price.Open
				// }
				// Use price open to calculate diff for filltype: close or open
				if fillAmount > 0 {
					diff = utils.CalculateDifference(*averageCost, fillPrice)
				} else {
					diff = utils.CalculateDifference(fillPrice, *averageCost)
				}
				logger.Debugf("Updating full fill quantity with baq %v, fillAmount %v, diff %v, avg cost %v\n", currentBaseBalance, fillAmount, diff, averageCost)
				*currentBaseBalance += ((math.Abs(fillAmount) * diff) / *averageCost)
			}
			*currentPosition += fillAmount
			if *currentPosition == 0 {
				*averageCost = 0
			}
		} else if marketState.Info.MarketType == models.Spot {
			fillAmount = fillAmount / fillPrice
			totalQuantity := *currentPosition + fillAmount
			newCost := fillPrice * fillAmount

			if fillAmount >= 0 && *currentPosition >= 0 {
				//Adding to position
				*averageCost = (math.Abs(newCost) + math.Abs(currentCost)) / math.Abs(totalQuantity)
			}

			*currentPosition -= newCost
			*currentBaseBalance += fillAmount
		} else if marketState.Info.MarketType == models.Option {
			totalQuantity := *currentPosition + fillAmount
			newCost := fillPrice * fillAmount
			var denomPrice float64
			if marketState.Info.MarketType == models.Option {
				denomPrice = *marketState.OptionTheo.UnderlyingPrice
			} else {
				denomPrice = t.currentCandle[marketState.Symbol].Close
			}
			logger.Debugf("Got denom price for %v: %v\n", marketState.Symbol, denomPrice)
			if (fillAmount >= 0 && *currentPosition >= 0) || (fillAmount <= 0 && *currentPosition <= 0) {
				//Adding to position
				*averageCost = (math.Abs(newCost) + math.Abs(currentCost)) / math.Abs(totalQuantity)
			} else if ((fillAmount >= 0 && *currentPosition <= 0) || (fillAmount <= 0 && *currentPosition >= 0)) && math.Abs(fillAmount) >= math.Abs(*currentPosition) {
				//Position changed
				// Only use the remaining position that was filled to calculate cost
				var balanceChange float64
				if marketState.Info.DenominatedInUnderlying {
					balanceChange = *currentPosition * (fillPrice - *averageCost)
				} else {
					balanceChange = *currentPosition * (fillPrice - *averageCost) / denomPrice
				}
				logger.Debugf("Updating current base balance w bb %v, balancechange %v, fillprice %v, avgcost %v, denom price %v\n",
					currentBaseBalance, balanceChange, fillPrice, averageCost, denomPrice)
				*currentBaseBalance += +balanceChange
				*averageCost = fillPrice
			} else {
				//Leaving Position
				var balanceChange float64
				if marketState.Info.DenominatedInUnderlying {
					balanceChange = fillAmount * (fillPrice - *averageCost)
				} else {
					balanceChange = fillAmount * (fillPrice - *averageCost) / denomPrice
				}
				logger.Debugf("Updating current base balance w bb %v, balancechange %v, fillprice %v, avgcost %v, denom price %v\n",
					currentBaseBalance, balanceChange, fillPrice, averageCost, denomPrice)
				*currentBaseBalance += balanceChange
			}
			*currentPosition += fillAmount
		}
	}
}

func (t *Tantra) getExpirys() map[int]bool {
	expirys := make(map[int]bool)
	for _, option := range t.theoEngine.Options {
		expirys[option.Info.Expiry] = true
	}
	return expirys
}

func (t *Tantra) GetMarkets(currency string, getMidMarket bool, marketType ...string) ([]*iex.Contract, error) {
	logger.Infof("[Tantra] Getting markets for %v\n", currency)
	getOptions := false
	getFutures := false
	if marketType == nil {
		getOptions = true
		getFutures = true
	} else {
		for _, m := range marketType {
			if m == "option" {
				getOptions = true
			} else if m == "future" {
				getFutures = true
			}
		}
	}
	var contracts []*iex.Contract
	var err error
	if getFutures {
		for symbol, marketState := range t.Account.MarketStates {
			if marketState.Info.MarketType == models.Future {
				contract := iex.Contract{
					BaseCurrency:      marketState.Info.BaseSymbol,
					ContractSize:      marketState.Info.MinimumOrderSize,
					CreationTimestamp: utils.TimeToTimestamp(t.start),
					Expiry:            0,
					Symbol:            symbol,
					IsActive:          true,
					Kind:              "future",
					Leverage:          int(marketState.Info.MaxLeverage),
					MakerCommission:   marketState.Info.MakerFee,
					MinTradeAmount:    marketState.Info.MinimumOrderSize,
					OptionType:        "",
					Currency:          marketState.Info.BaseSymbol,
					SettlementPeriod:  "",
					Strike:            -1,
					TakerCommission:   marketState.Info.TakerFee,
					TickSize:          float64(marketState.Info.QuantityPrecision),
					MidMarketPrice:    marketState.Bar.Close,
				}
				contracts = append(contracts, &contract)
				logger.Infof("Found new futures contract: %v\n", symbol)
			}
		}
	}
	if getOptions {
		logger.Infof("Getting option markets at %v with num weeklys %v, num monthlys %v\n",
			t.CurrentTime, t.Account.ExchangeInfo.NumWeeklyOptions, t.Account.ExchangeInfo.NumMonthlyOptions)
		currentExpirys := t.getExpirys()
		logger.Infof("Current expirys: %v\n", currentExpirys)
		newExpirys := make(map[int]bool)
		currentTime := t.CurrentTime
		for i := 0; i < t.Account.ExchangeInfo.NumWeeklyOptions; i++ {
			expiry := utils.TimeToTimestamp(utils.GetNextFriday(currentTime))
			if !currentExpirys[expiry] {
				newExpirys[expiry] = true
			}
			currentTime = currentTime.Add(time.Hour * 24 * 7)
		}
		currentTime = t.CurrentTime
		for i := 0; i < t.Account.ExchangeInfo.NumMonthlyOptions; i++ {
			expiry := utils.TimeToTimestamp(utils.GetLastFridayOfMonth(currentTime))
			if !currentExpirys[expiry] {
				newExpirys[expiry] = true
			}
			currentTime = currentTime.Add(time.Hour * 24 * 28)
		}
		if len(newExpirys) == 0 {
			logger.Debugf("No new expirys to generate.\n")
			return contracts, err
		}
		logger.Infof("Generated expirys with currentTime %v: %v\n", currentTime, newExpirys)
		if t.Account.ExchangeInfo.OptionStrikeInterval == 0 {
			log.Fatalln("OptionStrikeInterval cannot be 0, does this exchange support options?")
		}
		currentPrice := *t.theoEngine.UnderlyingPrice
		minStrike := utils.RoundToNearest(currentPrice*(1+(t.Account.ExchangeInfo.OptionMinStrikePct/100.)), t.Account.ExchangeInfo.OptionStrikeInterval)
		maxStrike := utils.RoundToNearest(currentPrice*(1+(t.Account.ExchangeInfo.OptionMaxStrikePct/100.)), t.Account.ExchangeInfo.OptionStrikeInterval)
		strikes := utils.Arange(minStrike, maxStrike, t.Account.ExchangeInfo.OptionStrikeInterval)
		logger.Infof("Generated strikes with current price %v, min strike %v, max strike %v, strike interval %v: %v", currentPrice, minStrike, maxStrike, t.Account.ExchangeInfo.OptionStrikeInterval, strikes)
		for expiry := range newExpirys {
			for _, strike := range strikes {
				for _, optionType := range []string{"call", "put"} {
					contract := iex.Contract{
						BaseCurrency:      currency,
						ContractSize:      t.Account.ExchangeInfo.OptionMinimumOrderSize,
						CreationTimestamp: utils.TimeToTimestamp(t.start),
						Expiry:            expiry,
						Symbol:            utils.GetDeribitOptionSymbol(expiry, strike, t.Account.BaseAsset.Symbol, optionType),
						IsActive:          true,
						Kind:              "option",
						Leverage:          1,
						MakerCommission:   t.Account.ExchangeInfo.OptionMakerFee,
						MinTradeAmount:    t.Account.ExchangeInfo.OptionMinimumOrderSize,
						OptionType:        optionType,
						Currency:          currency,
						SettlementPeriod:  "",
						Strike:            strike,
						TakerCommission:   t.Account.ExchangeInfo.OptionTakerFee,
						TickSize:          t.Account.ExchangeInfo.PricePrecision,
						MidMarketPrice:    -1,
					}
					contracts = append(contracts, &contract)
				}
			}
		}
	}
	logger.Infof("Generated contracts (%v).\n", len(contracts))
	t.parseOptionContracts(contracts)
	return contracts, err
}

func (t *Tantra) GetMarketPricesByCurrency(currency string) (priceMap map[string]float64, err error) {
	priceMap = make(map[string]float64)
	if t.theoEngine == nil {
		logger.Errorf("Cannot get market prices without a theo engine.")
		return
	}
	if t.Account.BaseAsset.Symbol != currency {
		logger.Errorf("Cannot get market prices for currency %v with account currency %v.\n", currency, t.Account.BaseAsset.Symbol)
		return
	}
	for _, option := range t.theoEngine.Options {
		option.OptionTheo.CalcTheo(false)
		priceMap[option.Symbol] = option.OptionTheo.Theo
	}
	return
}

// This should be done on the client side as well
func (t *Tantra) removeExpiredOptions() {
	currentTimestamp := utils.TimeToTimestamp(t.CurrentTime)
	for symbol, option := range t.theoEngine.Options {
		if option.Info.Expiry >= currentTimestamp {
			delete(t.theoEngine.Options, symbol)
			delete(t.MarketInfos, symbol)
			logger.Infof("Removed expired option %v with expiry %v, currentTimestamp %v\n", option.Symbol, option.Info.Expiry, currentTimestamp)
		}
	}
}

func (t *Tantra) parseOptionContracts(contracts []*iex.Contract) {
	var marketInfo models.MarketInfo
	var optionType models.OptionType
	for _, contract := range contracts {
		if contract.Kind == "option" {
			_, ok := t.MarketInfos[contract.Symbol]
			if !ok {
				if contract.OptionType == "call" {
					optionType = models.Call
				} else if contract.OptionType == "put" {
					optionType = models.Put
				} else {
					logger.Errorf("Bad option type %v, cannot create market info.\n", contract.OptionType)
					continue
				}
				marketInfo = models.NewMarketInfo(contract.Symbol, t.Account.ExchangeInfo)
				marketInfo.Strike = contract.Strike
				marketInfo.Expiry = contract.Expiry
				marketInfo.OptionType = optionType
				logger.Infof("Created new market info for %v.\n", marketInfo.Symbol)
			}
		}
	}
	logger.Infof("Parsed %v contracts.\n", len(contracts))
}

func (t *Tantra) CurrentOptionProfit() float64 {
	currentProfit := 0.
	for _, option := range t.Account.MarketStates {
		if option.Info.MarketType == models.Option {
			currentProfit += option.Profit
		}
	}
	logger.Debugf("Got current option profit: %v\n", currentProfit)
	return currentProfit
}

func (t *Tantra) getCostAverage(filledOrders []iex.Order) (averageCost float64, quantity float64) {
	// print(len(prices), len(orders), len(timestamp_arr[0]))
	totalCost := 0.0
	for _, order := range filledOrders {
		totalCost += order.Rate * order.Amount
		quantity += order.Amount
	}
	if quantity > 0 {
		averageCost = totalCost / quantity
		logger.Debugf("Got avergae cost: %v\n", averageCost)
		return
	}

	return 0.0, 0.0
}

func (t *Tantra) getFilledBidOrders(symbol string, price float64) (filledOrders []iex.Order) {
	orders, ok := t.ordersBySymbol[symbol]
	if !ok {
		logger.Debugf("No order map found for symbol %v.\n", symbol)
	} else {
		for id, order := range orders {
			marketState, ok := t.Account.MarketStates[order.Market]
			if !ok {
				logger.Errorf("Order %v market is not in market infos for mock exchange.\n", order)
				continue
			}
			if marketState.Info.MarketType != models.Option && order.Side == "buy" {
				logger.Debugf("Filling buy order with passed symbol %v, order symbol %v, market symbol %v\n", symbol, order.Market, marketState.Info.Symbol)
				//TODO get market price for market order (based on orderbook)
				if order.Type == "Market" || order.Rate >= price {
					t.prepareOrderUpdate(order, t.GetPotentialOrderStatus().Filled)
					logger.Debugf("Filled trade: %v %v %v at %v\n", order.Side, order.Amount, order.Symbol, order.Rate)
					// backtestDB.InsertTrade(t.db, marketState.Info.Symbol, price, order.Amount, order.Side, marketState.UnrealizedProfit, marketState.RealizedProfit, marketState.AverageCost, "market", utils.TimeToTimestamp(t.CurrentTime))
					filledOrders = append(filledOrders, order)
					// Remove the order
					marketState.Orders.Delete(id)
					delete(t.orders, id)
					delete(t.ordersBySymbol[symbol], id)
				}
			}
		}
	}
	return
}

func (t *Tantra) getFilledAskOrders(symbol string, price float64) (filledOrders []iex.Order) {
	orders, ok := t.ordersBySymbol[symbol]
	if !ok {
		logger.Debugf("No order map found for symbol %v.\n", symbol)
	} else {
		for id, order := range orders {
			marketState, ok := t.Account.MarketStates[order.Market]
			if !ok {
				logger.Errorf("Order %v market is not in market infos for mock exchange.\n", order)
				continue
			}
			if marketState.Info.MarketType != models.Option && order.Side == "sell" {
				logger.Debugf("Filling buy order with passed symbol %v, order symbol %v, market symbol %v\n", symbol, order.Market, marketState.Info.Symbol)
				//TODO get market price for market order (based on orderbook)
				if order.Type == "Market" || order.Rate < price {
					t.prepareOrderUpdate(order, t.GetPotentialOrderStatus().Filled)
					logger.Debugf("Filled trade: %v %v %v at %v\n", order.Side, order.Amount, order.Symbol, order.Rate)
					// backtestDB.InsertTrade(t.db, marketState.Info.Symbol, price, order.Amount, "sell", marketState.UnrealizedProfit, marketState.RealizedProfit, marketState.AverageCost, "market", utils.TimeToTimestamp(t.CurrentTime))
					filledOrders = append(filledOrders, order)
					// Remove the order
					delete(orders, id)
					marketState.Orders.Delete(id)
					delete(t.orders, id)
				}
			}
		}
	}
	return
}

func (t *Tantra) prepareOrderUpdate(order iex.Order, status string) {
	o := order // make a copy so we can delete it
	o.OrdStatus = status
	logger.Debugf("New order update: %v %v %v at %v (%v)\n", order.Side, order.Amount, order.Market, order.Rate, o.OrdStatus)
	t.newOrders = append(t.newOrders, o)
}

// TODO can this be generalized?
func (t *Tantra) getOptionFills(option *models.MarketState) {
	logger.Debugf("Getting option fills for %v\n", option.Symbol)
	var optionPrice float64
	var optionQty float64
	if option.Status == models.Open {
		option.Orders.Range(func(key, value interface{}) bool {
			orderID := key.(string)
			order := value.(iex.Order)
			logger.Debugf("Found order %v for option %v with market %v, price %v, qty %v\n",
				order.OrderID, option.Symbol, order.Market, order.Rate, order.Amount)
			optionPrice = order.Rate
			optionQty = order.Amount
			if order.Side == "buy" {
				if optionPrice == 0 {
					// Simulate market order, assume theo is updated
					optionPrice = utils.AdjustForSlippage(option.OptionTheo.Theo, "buy", option.Info.Slippage)
				}
				logger.Debugf("Updating option position for %v: position %v, price %v, qty %v\n", option.Symbol, option.Position, optionPrice, optionQty)
				t.updateBalance(&option.RealizedProfit, &option.Position, &option.AverageCost, optionPrice, optionQty, option)
				logger.Debugf("Filled trade: %v %v %v at %v\n", order.Side, order.Amount, order.Symbol, optionPrice)
				// backtestDB.InsertTrade(t.db, option.Symbol, optionPrice, optionQty, order.Side, option.UnrealizedProfit, option.RealizedProfit, option.AverageCost, "market", utils.TimeToTimestamp(t.CurrentTime))
				logger.Debugf("Updated buy avgcost for option %v: %v with realized profit %v\n", option.Symbol, option.AverageCost, option.RealizedProfit)
				t.prepareOrderUpdate(order, t.GetPotentialOrderStatus().Filled)
			} else if order.Side == "sell" {
				if optionPrice == 0 {
					// Simulate market order, assume theo is updated
					optionPrice = utils.AdjustForSlippage(option.OptionTheo.Theo, "sell", option.Info.Slippage)
				}
				logger.Debugf("Updating option position for %v: position %v, price %v, qty %v\n", option.Symbol, option.Position, optionPrice, optionQty)
				t.updateBalance(&option.RealizedProfit, &option.Position, &option.AverageCost, optionPrice, -optionQty, option)
				logger.Debugf("Filled trade: %v %v %v at %v\n", order.Side, order.Amount, order.Symbol, optionPrice)
				// backtestDB.InsertTrade(t.db, option.Symbol, optionPrice, optionQty, order.Side, option.UnrealizedProfit, option.RealizedProfit, option.AverageCost, "market", utils.TimeToTimestamp(t.CurrentTime))
				logger.Debugf("Updated sell avgcost for option %v: %v with realized profit %v\n", option.Symbol, option.AverageCost, option.RealizedProfit)
				t.prepareOrderUpdate(order, t.GetPotentialOrderStatus().Filled)
			}
			delete(t.ordersBySymbol[option.Info.Symbol], orderID)
			logger.Debugf("Removed option order with id %v.\n", orderID)
			return true
		})
	}
}

func (t *Tantra) PlaceOrder(newOrder iex.Order) (uuid string, err error) {
	order := newOrder //TODO is copy necessary here?
	//TODO order side to lower case
	order.Side = strings.ToLower(order.Side)
	order.TransactTime = t.CurrentTime
	logger.Debugf("Placing order: %v %v %v at %v\n", order.Side, order.Amount, order.Market, order.Rate)
	uuid = t.CurrentTime.String() + string(len(t.orders))
	order.OrderID = uuid
	order.OrdStatus = "Open"
	t.orders[uuid] = order
	t.newOrders = append(t.newOrders, order)
	state, ok := t.Account.MarketStates[order.Market]
	if ok {
		state.Orders.Store(order.OrderID, order)
		orderMap, ok := t.ordersBySymbol[order.Market]
		if !ok {
			orderMap = make(map[string]iex.Order)
			t.ordersBySymbol[order.Market] = orderMap
			t.ordersBySymbol[order.Market][uuid] = order
			orderMap[uuid] = order
			logger.Debugf("Built order map by symbol for order: %v\n", order)
		} else {
			orderMap[uuid] = order
		}
	} else {
		logger.Errorf("Got order %v for unknown market: %v (num markets=%v)\n", uuid, order.Market, len(t.Account.MarketStates))
	}
	return
}

func (t *Tantra) CancelOrder(cancel iex.CancelOrderF) (err error) {
	// It wasn't making a copy so I am just reconstructing the order
	canceledOrder := iex.Order{
		OrderID:   cancel.Uuid,
		Market:    cancel.Market,
		OrdStatus: t.GetPotentialOrderStatus().Cancelled,
	}
	t.newOrders = append(t.newOrders, canceledOrder)
	delete(t.orders, cancel.Uuid)
	delete(t.ordersBySymbol[cancel.Market], cancel.Uuid)
	_, ok := t.Account.MarketStates[cancel.Market]
	if ok {
		t.Account.MarketStates[cancel.Market].Orders.Delete(cancel.Uuid)
	} else {
		logger.Infof("Cancel for order %v has unknown market %v\n", cancel.Uuid, cancel.Market)
	}
	return
}

func (t *Tantra) GetPotentialOrderStatus() iex.OrderStatus {
	return iex.OrderStatus{
		Filled:    "Filled",
		Rejected:  "Rejected",
		Cancelled: "Canceled",
	}
}

func (t *Tantra) GetLastTimestamp() time.Time {
	return t.CurrentTime
}

func (t *Tantra) GetData(symbol string, binSize string, amount int) ([]iex.TradeBin, error) {
	// only fetch data the first time
	candleData, ok := t.candleData[symbol]
	if !ok {
		candleData = []iex.TradeBin{}
		bars := database.GetData(symbol, t.SimulatedExchangeName, binSize, t.start, t.end)
		var tb iex.TradeBin
		for i := range bars {
			tb = iex.TradeBin{
				Open:      bars[i].Open,
				High:      bars[i].High,
				Low:       bars[i].Low,
				Close:     bars[i].Close,
				Volume:    bars[i].Volume,
				Timestamp: time.Unix(bars[i].Timestamp/1000, 0),
			}
			candleData = append(candleData, tb)
		}
		t.candleData[symbol] = candleData
	}
	// after data is fetched for the first time, keep track of how many times this is called,
	// this is now the index keeper for the algo running
	// NOTE: This amount also effects the index so if it is greater than 1 it will skip through the dataset
	t.index += amount

	if t.index > amount {
		return candleData[t.index-amount-1 : t.index], nil
	} else {
		return candleData[t.index-amount : t.index], nil
	}
}

func (t *Tantra) GetBalances() (balance []iex.WSBalance, err error) {
	balance = append(balance, iex.WSBalance{
		Asset:   t.Account.BaseAsset.Symbol,
		Balance: t.Account.BaseAsset.Quantity,
	})
	return
}

func (t *Tantra) GetBalance(currency string) (balance iex.Balance, err error) {
	log.Fatalln("not implemented")
	return
}

func (t *Tantra) GetPositions(currency string) (positions []iex.WsPosition, err error) {
	var pos iex.WsPosition

	for symbol, marketState := range t.Account.MarketStates {
		if marketState.Info.BaseSymbol == currency {
			pos = iex.WsPosition{
				Symbol:       symbol,
				AvgCostPrice: marketState.AverageCost,
				CurrentQty:   marketState.Position,
			}
			positions = append(positions, pos)
		}
	}
	return
}

func (t *Tantra) GetMarketSummary(symbol string, currency string) (market iex.Market, err error) {
	log.Fatalln("not implemented")
	return
}

func (t *Tantra) GetMarketSummaryByCurrency(currency string) (markets []iex.Market, err error) {
	log.Fatalln("not implemented")
	return
}

func (t *Tantra) GetOrderBook(symbol string, currency string) (orderbook iex.OrderBook, err error) {
	log.Fatalln("not implemented")
	return
}

func (t *Tantra) Withdraw(address, currency string, quantity float64, additionInfo ...string) (res iex.WithdrawResponse, err error) {
	log.Fatalln("not implemented")
	return
}

func (t *Tantra) GetOpenOrders(vars iex.OpenOrderF) (orders []iex.Order, err error) {
	// TODO this should return currently open orders
	oo := make([]iex.Order, 0)
	for _, o := range t.orders {
		oo = append(oo, o)
	}
	return oo, nil
}

//WalletHistory not available for this exchange
func (t *Tantra) GetWalletHistory(currency string) (res []iex.WalletHistoryItem, err error) {
	err = errors.New(":error: WalletHistory not available for this exchange yet")
	return
}

func (t *Tantra) OpenOrders(f iex.OpenOrderF) (orders iex.OpenOrders, err error) {
	log.Fatalln("not implemented")
	return
}

func (t *Tantra) FormatMarketPair(pair iex.MarketPair) (res string, err error) {
	log.Fatalln("not implemented")
	return
}

func (t *Tantra) PrepareRequest(r *http.Request) (err error) {
	log.Fatalln("not implemented")
	return
}<|MERGE_RESOLUTION|>--- conflicted
+++ resolved
@@ -262,15 +262,9 @@
 }
 
 func (t *Tantra) publishOrderUpdates() {
-<<<<<<< HEAD
-	logger.Infof("Publishing %v order updates.\n", len(t.newOrders))
-	t.channels.OrderChan <- t.newOrders
-	<-t.channels.OrderChan
-=======
 	logger.Debugf("Publishing %v order updates.\n", len(t.newOrders))
 	// t.channels.OrderChan <- t.newOrders
 	// <-t.channels.OrderChan
->>>>>>> 67aa59b0
 	// logger.Infof("OUTPUT ORDER UPDATE: %v\n", <-t.channels.OrderChan)
 	for _, order := range t.newOrders {
 		t.channels.OrderChan <- []iex.Order{order}
