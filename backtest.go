--- conflicted
+++ resolved
@@ -44,7 +44,6 @@
 	setupData(data, algo)
 	var history []models.History
 	var timestamp time.Time
-<<<<<<< HEAD
 
 	if algo.Market.Options {
 		volStart := int(data[0].Timestamp)
@@ -56,18 +55,6 @@
 		fmt.Printf("Len vol data: %v\n", len(VolData))
 	}
 
-=======
-	// starting_algo.Market.BaseBalance := 0
-	dataStart := int(data[0].Timestamp)
-	if algo.Market.Options {
-		volEnd := int(data[len(data)-1].Timestamp)
-		fmt.Printf("Vol data start: %v, end %v\n", dataStart, volEnd)
-		VolData = tantradb.LoadImpliedVols("XBTUSD", dataStart, volEnd)
-		algo.Market.OptionContracts = generateActiveOptions(&algo)
-		fmt.Printf("Len vol data: %v\n", len(VolData))
-	}
-	algo.Timestamp = TimestampToTime(dataStart).String()
->>>>>>> b5689177
 	idx := 0
 	log.Println("Running", len(data), "bars")
 	for _, bar := range data {
@@ -100,14 +87,6 @@
 			} else if algo.FillType == exchanges.FillType().Open {
 				algo.updateBalanceFromFill(bar.Open)
 			}
-<<<<<<< HEAD
-=======
-			// fmt.Printf("Updated balances: quote asset %v, base asset %v\n", algo.Market.QuoteAsset.Quantity, algo.Market.BaseAsset.Quantity)
-			// updateBalanceXBTStrat(bar)
-			if algo.Market.Options {
-				algo.updateOptionsPositions()
-			}
->>>>>>> b5689177
 			state := algo.logState(timestamp)
 			history = append(history, state)
 		}
