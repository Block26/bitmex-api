package algo

import (
	"fmt"
	"log"
	"math"
	"time"

	"github.com/google/uuid"

	"gonum.org/v1/gonum/stat"

	client "github.com/influxdata/influxdb1-client/v2"
	"github.com/tantralabs/TheAlgoV2/models"
	. "gopkg.in/src-d/go-git.v4/_examples"
)

// var MinimumOrderSize = 25
var currentRunUUID time.Time

var VolData []models.ImpliedVol
var lastOptionBalance = 0.

//TODO: these should be a config somewhere
const StrikeInterval = 250.
const TickSize = .1
const MinTradeAmount = .1
const MakerFee = 0.
const TakerFee = .001

func RunBacktest(data []*models.Bar, algo Algo, rebalance func(float64, Algo) Algo, setupData func([]*models.Bar, Algo)) Algo {
	setupData(data, algo)
	start := time.Now()
	var history []models.History
	// starting_algo.Market.BaseBalance := 0
	volStart := ToIntTimestamp(data[0].Timestamp)
	volEnd := ToIntTimestamp(data[len(data)-1].Timestamp)
	fmt.Printf("Vol data start: %v, end %v\n", volStart, volEnd)
	VolData = tantradb.LoadImpliedVols("XBTUSD", volStart, volEnd)
	algo.Market.Options = generateActiveOptions(&algo)
	fmt.Printf("Len vol data: %v\n", len(VolData))
	timestamp := ""
	idx := 0
	log.Println("Running", len(data), "bars")
	for _, bar := range data {
		if timestamp == "" {
			log.Println("Start Timestamp", bar.Timestamp)
			// 	//Set average cost if starting with a quote balance
			if algo.Market.QuoteAsset.Quantity > 0 {
				algo.Market.AverageCost = bar.Close
			}
		}
		timestamp = bar.Timestamp
		if idx > algo.DataLength {
			algo.Index = idx
			algo.Market.Price = bar.Close
			algo.updateActiveOptions()
			algo = rebalance(bar.Open, algo)

			if algo.FillType == "limit" {
				//Check which buys filled
				pricesFilled, ordersFilled := getFilledBidOrders(algo.Market.BuyOrders.Price, algo.Market.BuyOrders.Quantity, bar.Low)
				fillCost, fillPercentage := algo.getCostAverage(pricesFilled, ordersFilled)
				algo.UpdateBalance(fillCost, algo.Market.Buying*fillPercentage)

				//Check which sells filled
				pricesFilled, ordersFilled = getFilledAskOrders(algo.Market.SellOrders.Price, algo.Market.SellOrders.Quantity, bar.High)
				fillCost, fillPercentage = algo.getCostAverage(pricesFilled, ordersFilled)
				algo.UpdateBalance(fillCost, algo.Market.Selling*-fillPercentage)
				algo.updateOptionsPositions()
			} else if algo.FillType == "close" {
				algo.updateBalanceFromFill(bar.Close)
			} else if algo.FillType == "open" {
				algo.updateBalanceFromFill(bar.Open)
			}
			// updateBalanceXBTStrat(bar)
			state := algo.logState(timestamp)
			history = append(history, state)
			// if algo.Market.Qua+(algo.Market.BaseBalance*algo.Market.Profit) < 0 {
			// 	break
			// }
			// history.Balance[len(history.Balance)-1], == portfolio value
			// portfolioValue := history.Balance[len(history.Balance)-1]
		}
		idx++
	}

	elapsed := time.Since(start)
	log.Println("End Timestamp", timestamp)
	//TODO do this during test instead of after the test
	minProfit, maxProfit, _, maxLeverage, drawdown := MinMaxStats(history)
	// score := (history[historyLength-1].Balance) + drawdown*3 //+ (minProfit * maxLeverage) - drawdown // maximize
	// score := (history[historyLength-1].Balance) * math.Abs(1/drawdown) //+ (minProfit * maxLeverage) - drawdown // maximize

	historyLength := len(history)
	log.Println("historyLength", historyLength)
	log.Println("Start Balance", history[0].UBalance, "End Balance", history[historyLength-1].UBalance)
	percentReturn := make([]float64, historyLength)
	last := 0.0
	for i := range history {
		if i == 0 {
			percentReturn[i] = 0
		} else {
			percentReturn[i] = calculateDifference(history[i].UBalance, last)
		}
		last = history[i].UBalance
	}

	mean, std := stat.MeanStdDev(percentReturn, nil)
	// log.Println("mean", mean, "std", std)
	score := mean / std
	// TODO change the scoring based on 1h / 1m
	score = score * math.Sqrt(365*24*60)

	if math.IsNaN(score) {
		score = -100
	}

	if history[historyLength-1].Balance < 0 {
		score = -100
	}

	// fmt.Printf("Last option balance: %v\n", lastOptionBalance)

	fmt.Printf("Balance %0.4f \n Cost %0.4f \n Quantity %0.4f \n Max Leverage %0.4f \n Max Drawdown %0.4f \n Max Profit %0.4f \n Max Position Drawdown %0.4f \n Entry Order Size %0.4f \n Exit Order Size %0.4f \n Sharpe %0.4f \n Params: %s",
		history[historyLength-1].Balance,
		history[historyLength-1].AverageCost,
		history[historyLength-1].Quantity,
		maxLeverage,
		drawdown,
		maxProfit,
		minProfit,
		algo.EntryOrderSize,
		algo.ExitOrderSize,
		score,
		createKeyValuePairs(algo.Params),
	)
	log.Println("Execution Speed", elapsed)
	// log.Println("History Length", len(history), "Start Balance", history[0].UBalance, "End Balance", history[historyLength-1].UBalance)

	algo.Result = map[string]interface{}{
		"balance":             history[historyLength-1].UBalance,
		"max_leverage":        maxLeverage,
		"max_position_profit": maxProfit,
		"max_position_dd":     minProfit,
		"max_dd":              drawdown,
		"params":              algo.Params,
		"score":               score,
	}
	//Very primitive score, how much leverage did I need to achieve this balance
	// os.Remove("balance.csv")
	// historyFile, err := os.OpenFile("balance.csv", os.O_RDWR|os.O_CREATE, os.ModePerm)
	// if err != nil {
	// 	panic(err)
	// }
	// defer historyFile.Close()

	// err = gocsv.MarshalFile(&history, historyFile) // Use this to save the CSV back to the file
	// if err != nil {
	// 	panic(err)
	// }

	LogBacktest(algo)
	// score := ((math.Abs(minProfit) / history[historyLength-1].Balance) + maxLeverage) - history[historyLength-1].Balance // minimize
	return algo //history.Balance[len(history.Balance)-1] / (maxLeverage + 1)
}

func (algo *Algo) updateBalanceFromFill(fillPrice float64) {
	orderSize, side := algo.getOrderSize(fillPrice)
	fillCost, ordersFilled := algo.getCostAverage([]float64{fillPrice}, []float64{orderSize})
	algo.UpdateBalance(fillCost, ordersFilled*side)
}

<<<<<<< HEAD
func (algo *Algo) setOrderSize(currentPrice float64) (orderSize float64, side float64) {
	currentWeight := math.Copysign(1, algo.Market.QuoteAsset.Quantity)
	if algo.Market.QuoteAsset.Quantity == 0 {
		currentWeight = float64(algo.Market.Weight)
	}
	adding := currentWeight == float64(algo.Market.Weight)
	if (currentWeight == 0 || adding) && algo.Market.Leverage+algo.DeleverageOrderSize <= algo.LeverageTarget && algo.Market.Weight != 0 {
		orderSize = algo.getEntryOrderSize(algo.EntryOrderSize > algo.LeverageTarget-algo.Market.Leverage)
		side = float64(algo.Market.Weight)
	} else if !adding {
		orderSize = algo.getExitOrderSize(algo.ExitOrderSize > algo.Market.Leverage && (algo.Market.Weight == 0 || algo.Market.Weight != 0))
		side = float64(currentWeight * -1)
	} else if math.Abs(algo.Market.QuoteAsset.Quantity) > algo.canBuy(algo.CanBuyBasedOnMax)*(1+algo.DeleverageOrderSize) && adding {
		orderSize = algo.DeleverageOrderSize
		side = float64(currentWeight * -1)
	} else if algo.Market.Weight == 0 && algo.Market.Leverage > 0 {
		orderSize = algo.getExitOrderSize(algo.ExitOrderSize > algo.Market.Leverage)
		//side = Opposite of the quantity
		side = -math.Copysign(1, algo.Market.QuoteAsset.Quantity)
	}
	return
}

=======
>>>>>>> 46c321c1
func (algo *Algo) UpdateBalance(fillCost float64, fillAmount float64) {
	// log.Printf("fillCost %.2f -> fillAmount %.2f\n", fillCost, fillCost*fillAmount)
	if math.Abs(fillAmount) > 0 {
		// fee := math.Abs(fillAmount/fillCost) * algo.Market.MakerFee
		currentCost := (algo.Market.QuoteAsset.Quantity * algo.Market.AverageCost)
		var newQuantity float64
		// log.Printf("fillCost %.8f -> fillAmount %.8f -> newQuantity %0.8f\n", fillCost, fillAmount, newQuantity)
		if algo.Market.Futures {
			newQuantity := algo.canBuy() * fillAmount
			currentWeight := math.Copysign(1, algo.Market.QuoteAsset.Quantity)
			if currentWeight != float64(algo.Market.Weight) && (fillAmount == algo.Market.Leverage || fillAmount == algo.Market.Leverage*(-1)) {
				newQuantity = ((algo.Market.QuoteAsset.Quantity) * -1)
			}
			totalQuantity := algo.Market.QuoteAsset.Quantity + newQuantity
			newCost := fillCost * newQuantity

			if (newQuantity >= 0 && algo.Market.QuoteAsset.Quantity >= 0) || (newQuantity <= 0 && algo.Market.QuoteAsset.Quantity <= 0) {
				//Adding to position
				algo.Market.AverageCost = (math.Abs(newCost) + math.Abs(currentCost)) / math.Abs(totalQuantity)
			} else if ((newQuantity >= 0 && algo.Market.QuoteAsset.Quantity <= 0) || (newQuantity <= 0 && algo.Market.QuoteAsset.Quantity >= 0)) && math.Abs(newQuantity) >= math.Abs(algo.Market.QuoteAsset.Quantity) {
				//Position changed
				var diff float64
				if fillAmount > 0 {
					diff = calculateDifference(algo.Market.AverageCost, fillCost)
				} else {
					diff = calculateDifference(fillCost, algo.Market.AverageCost)
				}
				// Only use the remaining position that was filled to calculate cost
				portionFillQuantity := math.Abs(algo.Market.QuoteAsset.Quantity)
				algo.Market.BaseAsset.Quantity = algo.Market.BaseAsset.Quantity + ((portionFillQuantity * diff) / fillCost)
				algo.Market.AverageCost = fillCost
			} else {
				//Leaving Position
				var diff float64
				if fillAmount > 0 {
					diff = calculateDifference(algo.Market.AverageCost, fillCost)
				} else {
					diff = calculateDifference(fillCost, algo.Market.AverageCost)
				}
				algo.Market.BaseAsset.Quantity = algo.Market.BaseAsset.Quantity + ((math.Abs(newQuantity) * diff) / fillCost)
			}
			algo.Market.QuoteAsset.Quantity = algo.Market.QuoteAsset.Quantity + newQuantity
		} else {
			newQuantity = fillAmount / fillCost
			totalQuantity := algo.Market.QuoteAsset.Quantity + newQuantity
			newCost := fillCost * newQuantity

			if newQuantity >= 0 && algo.Market.QuoteAsset.Quantity >= 0 {
				//Adding to position
				algo.Market.AverageCost = (math.Abs(newCost) + math.Abs(currentCost)) / math.Abs(totalQuantity)
			}

			algo.Market.QuoteAsset.Quantity = algo.Market.QuoteAsset.Quantity - newCost
			algo.Market.BaseAsset.Quantity = algo.Market.BaseAsset.Quantity + newQuantity

			// log.Println("PV:", (algo.Market.BaseAsset.Quantity*algo.Market.Price)+algo.Market.QuoteAsset.Quantity)
			// log.Println("Base", algo.Market.BaseAsset.Quantity, "Quote", algo.Market.QuoteAsset.Quantity)
		}
		// log.Printf("fillCost %.8f -> fillAmount %.8f -> newQuantity %0.8f\n", fillCost, fillAmount, newQuantity)

		// algo.Market.BaseAsset.Quantity = algo.Market.BaseAsset.Quantity - fee
	}
	algo.updateOptionBalance()
}

func (algo *Algo) updateOptionBalance() {
	optionBalance := 0.
	for _, option := range algo.Market.Options {
		// Calculate unrealized pnl
		option.OptionTheo.UnderlyingPrice = algo.Market.Price
		option.OptionTheo.CalcBlackScholesTheo(false)
		optionBalance += option.Position * (option.OptionTheo.Theo - option.AverageCost)
		// fmt.Printf("%v with underlying price %v theo %v\n", option.OptionTheo.String(), algo.Market.Price, option.OptionTheo.Theo)
		// if OptionModel == "blackScholes" {
		// 	option.OptionTheo.CalcBlackScholesTheo(false)
		// 	optionBalance += option.Position * (option.OptionTheo.Theo - option.AverageCost)
		// } else if OptionModel == "binomialTree" {
		// 	option.OptionTheo.CalcBinomialTreeTheo(Prob, NumTimesteps)
		// 	optionBalance += option.Position * (option.OptionTheo.Theo - option.AverageCost)
		// }

		// Calculate realized pnl
		optionBalance += option.Profit
	}
	// fmt.Printf("Got option balance: %v\n", optionBalance)
	diff := optionBalance - lastOptionBalance
	algo.Market.BaseAsset.Quantity += diff
	lastOptionBalance = optionBalance
}

func calculateDifference(x float64, y float64) float64 {
	//Get percentage difference between 2 numbers
	if y == 0 {
		y = 1
	}
	return (x - y) / y
}

func (algo *Algo) getCostAverage(pricesFilled []float64, ordersFilled []float64) (float64, float64) {
	// print(len(prices), len(orders), len(timestamp_arr[0]))
	percentageFilled := sumArr(ordersFilled)
	if percentageFilled > 0 {
		normalizer := 1 / percentageFilled
		norm := mulArr(ordersFilled, normalizer)
		costAverage := sumArr(mulArrs(pricesFilled, norm))
		return costAverage, percentageFilled
	}
	return 0.0, 0.0
}

func MinMaxStats(history []models.History) (float64, float64, float64, float64, float64) {
	var maxProfit float64 = history[0].Profit
	var minProfit float64 = history[0].Profit

	var maxLeverage float64 = history[0].Leverage
	var minLeverage float64 = history[0].Leverage

	var drawdown float64 = 0.0
	var highestBalance float64 = 0.0

	for _, row := range history {
		if maxProfit < row.Profit {
			maxProfit = row.Profit
		}
		if minProfit > row.Profit {
			minProfit = row.Profit
		}

		if row.UBalance > highestBalance {
			highestBalance = row.UBalance
		}

		ddDiff := calculateDifference(row.UBalance, highestBalance)
		if drawdown > ddDiff {
			drawdown = ddDiff
		}

		if maxLeverage < row.Leverage {
			maxLeverage = row.Leverage
		}
		if minLeverage > row.Leverage {
			minLeverage = row.Leverage
		}
	}
	return minProfit, maxProfit, minLeverage, maxLeverage, drawdown
}

func getFilledBidOrders(prices []float64, orders []float64, price float64) ([]float64, []float64) {
	var p []float64
	var o []float64
	for i := range prices {
		if prices[i] > price {
			p = append(p, prices[i])
			o = append(o, orders[i])
		}
	}
	return p, o
}

func getFilledAskOrders(prices []float64, orders []float64, price float64) ([]float64, []float64) {
	var p []float64
	var o []float64
	for i := range prices {
		if prices[i] < price {
			p = append(p, prices[i])
			o = append(o, orders[i])
		}
	}
	return p, o
}

func LogBacktest(algo Algo) {
	influx, err := client.NewHTTPClient(client.HTTPConfig{
		Addr:     "http://ec2-54-219-145-3.us-west-1.compute.amazonaws.com:8086",
		Username: "russell",
		Password: "KNW(12nAS921D",
	})
	CheckIfError(err)

	bp, _ := client.NewBatchPoints(client.BatchPointsConfig{
		Database:  "backtests",
		Precision: "us",
	})

	uuid := algo.Name + "-" + uuid.New().String()
	tags := map[string]string{
		"algo_name":   algo.Name,
		"run_id":      currentRunUUID.String(),
		"backtest_id": uuid,
	}

	algo.Result["id"] = uuid

	pt, err := client.NewPoint(
		"result",
		tags,
		algo.Result,
		time.Now(),
	)
	bp.AddPoint(pt)

	client.Client.Write(influx, bp)
	// CheckIfError(err)
	influx.Close()
}

//Options backtesting functionality

func (algo *Algo) updateOptionsPositions() {
	//Aggregate positions
	for _, option := range algo.Market.Options {
		total := 0.
		avgPrice := 0.
		for i, qty := range option.BuyOrders.Quantity {
			adjPrice := AdjustForSlippage(option.BuyOrders.Price[i], "buy", .05)
			avgPrice = ((avgPrice * total) + (adjPrice * qty)) / (total + qty)
			total += qty
		}
		for i, qty := range option.SellOrders.Quantity {
			adjPrice := AdjustForSlippage(option.SellOrders.Price[i], "sell", .05)
			avgPrice = ((avgPrice * total) + (adjPrice * qty)) / (total + qty)
			total -= qty
		}
		//Fill open orders
		option.AverageCost = avgPrice
		option.Position = total
		option.BuyOrders = models.OrderArray{
			Quantity: []float64{},
			Price:    []float64{},
		}
		option.SellOrders = models.OrderArray{
			Quantity: []float64{},
			Price:    []float64{},
		}
	}
}

func generateActiveOptions(algo *Algo) []models.OptionContract {
	const numWeeklys = 3
	const numMonthlys = 5
	//TODO: these should be based on underlying price
	const minStrike = 5000.
	const maxStrike = 20000.
	//Build expirys
	var expirys []int
	currentTime := ToTimeObject(algo.Timestamp)
	for i := 0; i < numWeeklys; i++ {
		expiry := TimeToTimestamp(GetNextFriday(currentTime))
		expirys = append(expirys, expiry)
		currentTime = currentTime.Add(time.Hour * 24 * 7)
	}
	currentTime = ToTimeObject(algo.Timestamp)
	for i := 0; i < numMonthlys; i++ {
		expiry := TimeToTimestamp(GetLastFridayOfMonth(currentTime))
		if !intInSlice(expiry, expirys) {
			expirys = append(expirys, expiry)
		}
		currentTime = currentTime.Add(time.Hour * 24 * 28)
	}
	fmt.Printf("Generated expirys: %v\n", expirys)
	strikes := Arange(minStrike, maxStrike, StrikeInterval)
	fmt.Printf("Generated strikes: %v\n", expirys)
	var optionContracts []models.OptionContract
	for _, expiry := range expirys {
		for _, strike := range strikes {
			for _, optionType := range []string{"call", "put"} {
				optionTheo := models.NewOptionTheo(optionType, algo.Market.Price, strike, ToIntTimestamp(algo.Timestamp), expiry, 0, -1, -1)
				optionContract := models.OptionContract{
					Symbol:           GetDeribitOptionSymbol(expiry, strike, algo.Market.QuoteAsset.Symbol, optionType),
					Strike:           strike,
					Expiry:           expiry,
					OptionType:       optionType,
					AverageCost:      0,
					Profit:           0,
					TickSize:         TickSize,
					MakerFee:         MakerFee,
					TakerFee:         TakerFee,
					MinimumOrderSize: MinTradeAmount,
					Position:         0,
					OptionTheo:       *optionTheo,
					Status:           "open",
				}
				optionContracts = append(optionContracts, optionContract)
			}
		}
	}
	return optionContracts
}

func (algo *Algo) updateActiveOptions() {
	activeOptions := generateActiveOptions(algo)
	for _, activeOption := range activeOptions {
		// Check to see if this option is already known
		isNew := true
		for _, option := range algo.Market.Options {
			if option.Symbol == activeOption.Symbol {
				isNew = false
				break
			}
		}
		if isNew {
			algo.Market.Options = append(algo.Market.Options, activeOption)
			fmt.Printf("Found new active option: %v\n", activeOption.OptionTheo.String())
		}
	}
}

func intInSlice(a int, list []int) bool {
	for _, b := range list {
		if b == a {
			return true
		}
	}
	return false
}<|MERGE_RESOLUTION|>--- conflicted
+++ resolved
@@ -171,7 +171,6 @@
 	algo.UpdateBalance(fillCost, ordersFilled*side)
 }
 
-<<<<<<< HEAD
 func (algo *Algo) setOrderSize(currentPrice float64) (orderSize float64, side float64) {
 	currentWeight := math.Copysign(1, algo.Market.QuoteAsset.Quantity)
 	if algo.Market.QuoteAsset.Quantity == 0 {
@@ -195,8 +194,6 @@
 	return
 }
 
-=======
->>>>>>> 46c321c1
 func (algo *Algo) UpdateBalance(fillCost float64, fillAmount float64) {
 	// log.Printf("fillCost %.2f -> fillAmount %.2f\n", fillCost, fillCost*fillAmount)
 	if math.Abs(fillAmount) > 0 {
