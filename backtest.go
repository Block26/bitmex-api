--- conflicted
+++ resolved
@@ -156,29 +156,15 @@
 		currentWeight = float64(algo.Market.Weight)
 	}
 	adding := currentWeight == float64(algo.Market.Weight)
-<<<<<<< HEAD
 	if (currentWeight == 0 || adding) && algo.Market.Leverage+algo.DeleverageOrderSize <= algo.LeverageTarget && algo.Market.Weight != 0 {
 		orderSize = algo.getEntryOrderSize(algo.EntryOrderSize > algo.LeverageTarget-algo.Market.Leverage)
 		side = float64(algo.Market.Weight)
 	} else if !adding {
 		orderSize = algo.getExitOrderSize(algo.ExitOrderSize > algo.Market.Leverage && algo.Market.Weight == 0)
 		side = float64(currentWeight * -1)
-	} else if algo.Market.Leverage > algo.LeverageTarget && adding {
+	} else if math.Abs(algo.Market.QuoteAsset.Quantity) > algo.canBuy(algo.CanBuyBasedOnMax)*(1+algo.DeleverageOrderSize) && adding {
 		orderSize = algo.DeleverageOrderSize
 		side = float64(currentWeight * -1)
-=======
-	if (currentWeight == 0 || adding) && algo.Market.Leverage <= algo.LeverageTarget && algo.Market.Weight != 0 {
-		tmpOrderSize := algo.getEntryOrderSize(algo.EntryOrderSize > algo.LeverageTarget-algo.Market.Leverage)
-		fillCost, ordersFilled := algo.getCostAverage([]float64{fillPrice}, []float64{tmpOrderSize})
-		algo.UpdateBalance(fillCost, ordersFilled*float64(algo.Market.Weight))
-	} else if !adding {
-		tmpOrderSize := algo.getExitOrderSize(algo.ExitOrderSize > algo.Market.Leverage && (algo.Market.Weight == 0 || float64(algo.Market.Weight) != currentWeight))
-		fillCost, ordersFilled := algo.getCostAverage([]float64{fillPrice}, []float64{tmpOrderSize})
-		algo.UpdateBalance(fillCost, ordersFilled*float64(currentWeight*-1))
-	} else if math.Abs(algo.Market.QuoteAsset.Quantity) > algo.canBuy(algo.CanBuyBasedOnMax) * (1 + algo.DeleverageOrderSize) && adding {
-		fillCost, ordersFilled := algo.getCostAverage([]float64{fillPrice}, []float64{algo.DeleverageOrderSize})
-		algo.UpdateBalance(fillCost, ordersFilled*float64(currentWeight*-1))
->>>>>>> c77fe3c9
 	} else if algo.Market.Weight == 0 && algo.Market.Leverage > 0 {
 		orderSize = algo.getExitOrderSize(algo.ExitOrderSize > algo.Market.Leverage)
 		//side = Opposite of the quantity
