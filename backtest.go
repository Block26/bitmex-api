--- conflicted
+++ resolved
@@ -7,12 +7,6 @@
 	"os"
 	"time"
 
-<<<<<<< HEAD
-=======
-	"github.com/c-bata/goptuna"
-	// "github.com/c-bata/goptuna/successivehalving"
-	"github.com/c-bata/goptuna/tpe"
->>>>>>> 65a4ef46
 	"github.com/gocarina/gocsv"
 	"github.com/google/uuid"
 
@@ -20,76 +14,14 @@
 
 	client "github.com/influxdata/influxdb1-client/v2"
 	"github.com/tantralabs/TheAlgoV2/models"
-<<<<<<< HEAD
-=======
-	"github.com/tantralabs/TheAlgoV2/tantradb"
-	"golang.org/x/sync/errgroup"
->>>>>>> 65a4ef46
 	. "gopkg.in/src-d/go-git.v4/_examples"
 )
 
 // var MinimumOrderSize = 25
 var currentRunUUID time.Time
 
-<<<<<<< HEAD
 func RunBacktest(data []models.Bar, algo Algo, rebalance func(float64, Algo) Algo, setupData func(*[]models.Bar, Algo)) Algo {
 	setupData(&data, algo)
-=======
-//TODO: use implied vol data as global var here
-var VolData []models.ImpliedVol
-var lastOptionBalance = 0.
-
-func Optimize(objective func(goptuna.Trial) (float64, error), episodes int) {
-	currentRunUUID = time.Now()
-	study, err := goptuna.CreateStudy(
-		"optmm",
-		goptuna.StudyOptionSampler(tpe.NewSampler()),
-		goptuna.StudyOptionSetDirection(goptuna.StudyDirectionMaximize),
-		// goptuna.StudyOptionPruner(successivehalving.NewOptunaPruner()),
-		// goptuna.StudyOptionSetDirection(goptuna.StudyDirectionMinimize),
-	)
-
-	if err != nil {
-		log.Fatal(err)
-	}
-	//Multithread
-	eg, ctx := errgroup.WithContext(context.Background())
-	study.WithContext(ctx)
-	for i := 0; i < 12; i++ {
-		eg.Go(func() error {
-			return study.Optimize(objective, episodes)
-		})
-	}
-	if err := eg.Wait(); err != nil {
-		log.Fatal(err)
-	}
-
-	// Print the best evaluation value and the parameters.
-	v, _ := study.GetBestValue()
-	p, _ := study.GetBestParams()
-	log.Printf("Best evaluation value=%f", v)
-	log.Println(p)
-}
-
-func RunBacktest(bars []models.Bar, a Algo, rebalance func(float64, Algo) Algo, setupData func(*[]models.Bar, Algo)) float64 {
-	// log.Println("Loading Data... ")
-	// fmt.Println(unsafe.Sizeof(bars))
-	// Initialize volData
-	start := ToIntTimestamp(bars[0].Timestamp)
-	end := ToIntTimestamp(bars[len(bars)-1].Timestamp)
-	fmt.Printf("Vol data start: %v, end: %v\n", start, end)
-	VolData = tantradb.LoadImpliedVols("XBTUSD", start, end)
-	// fmt.Printf("Got implied vol data: %v\n", VolData)
-	setupData(&bars, a)
-	score := runSingleTest(&bars, a, rebalance)
-	log.Println("Score", score)
-	// optimize(bars)
-	fmt.Printf("Last option balance: %v\n", lastOptionBalance)
-	return score
-}
-
-func runSingleTest(data *[]models.Bar, algo Algo, rebalance func(float64, Algo) Algo) float64 {
->>>>>>> 65a4ef46
 	start := time.Now()
 	// starting_algo.Market.BaseBalance := 0
 	timestamp := ""
@@ -194,10 +126,6 @@
 		"score":               score,
 	}
 	//Very primitive score, how much leverage did I need to achieve this balance
-<<<<<<< HEAD
-
-=======
->>>>>>> 65a4ef46
 	os.Remove("balance.csv")
 	historyFile, err := os.OpenFile("balance.csv", os.O_RDWR|os.O_CREATE, os.ModePerm)
 	if err != nil {
