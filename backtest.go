package algo

import (
	"fmt"
	"log"
	"math"
	"os"
	"time"

	"github.com/google/uuid"

	"gonum.org/v1/gonum/stat"

	"github.com/gocarina/gocsv"
	client "github.com/influxdata/influxdb1-client/v2"
	"github.com/tantralabs/TheAlgoV2/models"
	. "gopkg.in/src-d/go-git.v4/_examples"
)

// var MinimumOrderSize = 25
var currentRunUUID time.Time

var VolData []models.ImpliedVol
var lastOptionBalance = 0.

//TODO: these should be a config somewhere
const StrikeInterval = 250.
const TickSize = .1
const MinTradeAmount = .1
const MakerFee = 0.
const TakerFee = .001

func RunBacktest(data []*models.Bar, algo Algo, rebalance func(float64, Algo) Algo, setupData func([]*models.Bar, Algo)) Algo {
	setupData(data, algo)
	start := time.Now()
	var history []models.History
	// starting_algo.Market.BaseBalance := 0
	// volStart := ToIntTimestamp(data[0].Timestamp)
	// volEnd := ToIntTimestamp(data[len(data)-1].Timestamp)
	// fmt.Printf("Vol data start: %v, end %v\n", volStart, volEnd)
	// VolData = tantradb.LoadImpliedVols("XBTUSD", volStart, volEnd)
	// algo.Market.Options = generateActiveOptions(&algo)
<<<<<<< HEAD
	// fmt.Printf("Len vol data: %v\n", len(VolData))
=======
	fmt.Printf("Len vol data: %v\n", len(VolData))
>>>>>>> dcf6acea
	timestamp := ""
	idx := 0
	log.Println("Running", len(data), "bars")
	for _, bar := range data {
		if timestamp == "" {
			log.Println("Start Timestamp", bar.Timestamp)
			// 	//Set average cost if starting with a quote balance
			if algo.Market.QuoteAsset.Quantity > 0 {
				algo.Market.AverageCost = bar.Close
			}
		}
		timestamp = bar.Timestamp
		if idx > algo.DataLength+1 {
			algo.Index = idx
<<<<<<< HEAD
			algo.Market.Price = *bar
=======
			algo.Market.Price = bar.Close
>>>>>>> dcf6acea
			// algo.updateActiveOptions()
			algo = rebalance(bar.Open, algo)
			// log.Println(data)
			if algo.FillType == "limit" {
				//Check which buys filled
				pricesFilled, ordersFilled := getFilledBidOrders(algo.Market.BuyOrders.Price, algo.Market.BuyOrders.Quantity, bar.Low)
				fillCost, fillPercentage := algo.getCostAverage(pricesFilled, ordersFilled)
				algo.UpdateBalance(fillCost, algo.Market.Buying*fillPercentage)

				//Check which sells filled
				pricesFilled, ordersFilled = getFilledAskOrders(algo.Market.SellOrders.Price, algo.Market.SellOrders.Quantity, bar.High)
				fillCost, fillPercentage = algo.getCostAverage(pricesFilled, ordersFilled)
				algo.UpdateBalance(fillCost, algo.Market.Selling*-fillPercentage)
				algo.updateOptionsPositions()
			} else if algo.FillType == "close" {
				algo.updateBalanceFromFill(bar.Close)
			} else if algo.FillType == "open" {
				algo.updateBalanceFromFill(bar.Open)
			}
			// updateBalanceXBTStrat(bar)
			state := algo.logState(timestamp)
			history = append(history, state)
			// if algo.Market.Qua+(algo.Market.BaseBalance*algo.Market.Profit) < 0 {
			// 	break
			// }
			// history.Balance[len(history.Balance)-1], == portfolio value
			// portfolioValue := history.Balance[len(history.Balance)-1]
		}
		idx++
	}

	elapsed := time.Since(start)
	log.Println("End Timestamp", timestamp)
	//TODO do this during test instead of after the test
	minProfit, maxProfit, _, maxLeverage, drawdown := MinMaxStats(history)
	// score := (history[historyLength-1].Balance) + drawdown*3 //+ (minProfit * maxLeverage) - drawdown // maximize
	// score := (history[historyLength-1].Balance) * math.Abs(1/drawdown) //+ (minProfit * maxLeverage) - drawdown // maximize

	historyLength := len(history)
	log.Println("historyLength", historyLength)
	log.Println("Start Balance", history[0].UBalance, "End Balance", history[historyLength-1].UBalance)
	percentReturn := make([]float64, historyLength)
	last := 0.0
	for i := range history {
		if i == 0 {
			percentReturn[i] = 0
		} else {
			percentReturn[i] = calculateDifference(history[i].UBalance, last)
		}
		last = history[i].UBalance
	}

	mean, std := stat.MeanStdDev(percentReturn, nil)
	// log.Println("mean", mean, "std", std)
	score := mean / std
	// TODO change the scoring based on 1h / 1m
	score = score * math.Sqrt(365*24*60)

	if math.IsNaN(score) {
		score = -100
	}

	if history[historyLength-1].Balance < 0 {
		score = -100
	}

	// fmt.Printf("Last option balance: %v\n", lastOptionBalance)

	kvparams := createKeyValuePairs(algo.Params)
	fmt.Printf("Balance %0.4f \n Cost %0.4f \n Quantity %0.4f \n Max Leverage %0.4f \n Max Drawdown %0.4f \n Max Profit %0.4f \n Max Position Drawdown %0.4f \n Entry Order Size %0.4f \n Exit Order Size %0.4f \n Sharpe %0.4f \n Params: %s",
		history[historyLength-1].Balance,
		history[historyLength-1].AverageCost,
		history[historyLength-1].Quantity,
		maxLeverage,
		drawdown,
		maxProfit,
		minProfit,
		algo.EntryOrderSize,
		algo.ExitOrderSize,
		score,
		kvparams,
	)
	log.Println("Execution Speed", elapsed)
	// log.Println("History Length", len(history), "Start Balance", history[0].UBalance, "End Balance", history[historyLength-1].UBalance)

	algo.Params["EntryOrderSize"] = algo.EntryOrderSize
	algo.Params["ExitOrderSize"] = algo.ExitOrderSize
	algo.Result = map[string]interface{}{
		"balance":             history[historyLength-1].UBalance,
		"max_leverage":        maxLeverage,
		"max_position_profit": maxProfit,
		"max_position_dd":     minProfit,
		"max_dd":              drawdown,
		"params":              kvparams,
		"score":               score,
	}
	//Very primitive score, how much leverage did I need to achieve this balance
	os.Remove("balance.csv")
	historyFile, err := os.OpenFile("balance.csv", os.O_RDWR|os.O_CREATE, os.ModePerm)
	if err != nil {
		panic(err)
	}
	defer historyFile.Close()

	err = gocsv.MarshalFile(&history, historyFile) // Use this to save the CSV back to the file
	if err != nil {
		panic(err)
	}

	LogBacktest(algo)
	// score := ((math.Abs(minProfit) / history[historyLength-1].Balance) + maxLeverage) - history[historyLength-1].Balance // minimize
	return algo //history.Balance[len(history.Balance)-1] / (maxLeverage + 1)
}

func (algo *Algo) updateBalanceFromFill(fillPrice float64) {
	orderSize, side := algo.getOrderSize(fillPrice)
	fillCost, ordersFilled := algo.getCostAverage([]float64{fillPrice}, []float64{orderSize})
	algo.UpdateBalance(fillCost, ordersFilled*side)
}

func (algo *Algo) UpdateBalance(fillCost float64, fillAmount float64) {
	// log.Printf("fillCost %.2f -> fillAmount %.2f\n", fillCost, fillCost*fillAmount)
	if math.Abs(fillAmount) > 0 {
		// fee := math.Abs(fillAmount/fillCost) * algo.Market.MakerFee
		currentCost := (algo.Market.QuoteAsset.Quantity * algo.Market.AverageCost)
		var newQuantity float64
		// log.Printf("fillCost %.8f -> fillAmount %.8f -> newQuantity %0.8f\n", fillCost, fillAmount, newQuantity)
		if algo.Market.Futures {
			newQuantity := algo.canBuy() * fillAmount
			currentWeight := math.Copysign(1, algo.Market.QuoteAsset.Quantity)
			// Leave entire position to have quantity 0
			if currentWeight != float64(algo.Market.Weight) && (fillAmount == algo.Market.Leverage || fillAmount == algo.Market.Leverage*(-1)) {
				newQuantity = ((algo.Market.QuoteAsset.Quantity) * -1)
			}
			totalQuantity := algo.Market.QuoteAsset.Quantity + newQuantity
			newCost := fillCost * newQuantity
			if (newQuantity >= 0 && algo.Market.QuoteAsset.Quantity >= 0) || (newQuantity <= 0 && algo.Market.QuoteAsset.Quantity <= 0) {
				//Adding to position
				algo.Market.AverageCost = (math.Abs(newCost) + math.Abs(currentCost)) / math.Abs(totalQuantity)
			} else if ((newQuantity >= 0 && algo.Market.QuoteAsset.Quantity <= 0) || (newQuantity <= 0 && algo.Market.QuoteAsset.Quantity >= 0)) && math.Abs(newQuantity) >= math.Abs(algo.Market.QuoteAsset.Quantity) {
				//Position changed
				var diff float64
				if fillAmount > 0 {
					diff = calculateDifference(algo.Market.AverageCost, fillCost)
				} else {
					diff = calculateDifference(fillCost, algo.Market.AverageCost)
				}
				// Only use the remaining position that was filled to calculate cost
				portionFillQuantity := math.Abs(algo.Market.QuoteAsset.Quantity)
				algo.Market.BaseAsset.Quantity = algo.Market.BaseAsset.Quantity + ((portionFillQuantity * diff) / algo.Market.AverageCost)
				algo.Market.AverageCost = fillCost
			} else {
				//Leaving Position
				var diff float64
				if algo.FillType == "close" {
					fillCost = algo.Market.Price.Open
				}
				// Use price open to calculate diff for filltype: close or open
				if fillAmount > 0 {
					diff = calculateDifference(algo.Market.AverageCost, fillCost)
				} else {
					diff = calculateDifference(fillCost, algo.Market.AverageCost)
				}
				algo.Market.BaseAsset.Quantity = algo.Market.BaseAsset.Quantity + ((math.Abs(newQuantity) * diff) / algo.Market.AverageCost)
			}
			algo.Market.QuoteAsset.Quantity = algo.Market.QuoteAsset.Quantity + newQuantity
		} else {
			newQuantity = fillAmount / fillCost
			totalQuantity := algo.Market.QuoteAsset.Quantity + newQuantity
			newCost := fillCost * newQuantity

			if newQuantity >= 0 && algo.Market.QuoteAsset.Quantity >= 0 {
				//Adding to position
				algo.Market.AverageCost = (math.Abs(newCost) + math.Abs(currentCost)) / math.Abs(totalQuantity)
			}

			algo.Market.QuoteAsset.Quantity = algo.Market.QuoteAsset.Quantity - newCost
			algo.Market.BaseAsset.Quantity = algo.Market.BaseAsset.Quantity + newQuantity

			// log.Println("PV:", (algo.Market.BaseAsset.Quantity*algo.Market.Price)+algo.Market.QuoteAsset.Quantity)
			// log.Println("Base", algo.Market.BaseAsset.Quantity, "Quote", algo.Market.QuoteAsset.Quantity)
		}
		// log.Printf("fillCost %.8f -> fillAmount %.8f -> newQuantity %0.8f\n", fillCost, fillAmount, newQuantity)
		// algo.Market.BaseAsset.Quantity = algo.Market.BaseAsset.Quantity - fee
	}
	algo.updateOptionBalance()
}

func (algo *Algo) updateOptionBalance() {
	optionBalance := 0.
	for _, option := range algo.Market.Options {
		// Calculate unrealized pnl
		option.OptionTheo.UnderlyingPrice = algo.Market.Price.Close
		option.OptionTheo.CalcBlackScholesTheo(false)
		optionBalance += option.Position * (option.OptionTheo.Theo - option.AverageCost)
		// fmt.Printf("%v with underlying price %v theo %v\n", option.OptionTheo.String(), algo.Market.Price, option.OptionTheo.Theo)
		// if OptionModel == "blackScholes" {
		// 	option.OptionTheo.CalcBlackScholesTheo(false)
		// 	optionBalance += option.Position * (option.OptionTheo.Theo - option.AverageCost)
		// } else if OptionModel == "binomialTree" {
		// 	option.OptionTheo.CalcBinomialTreeTheo(Prob, NumTimesteps)
		// 	optionBalance += option.Position * (option.OptionTheo.Theo - option.AverageCost)
		// }

		// Calculate realized pnl
		optionBalance += option.Profit
	}
	// fmt.Printf("Got option balance: %v\n", optionBalance)
	diff := optionBalance - lastOptionBalance
	algo.Market.BaseAsset.Quantity += diff
	lastOptionBalance = optionBalance
}

func calculateDifference(x float64, y float64) float64 {
	//Get percentage difference between 2 numbers
	if y == 0 {
		y = 1
	}
	return (x - y) / y
}

func (algo *Algo) getCostAverage(pricesFilled []float64, ordersFilled []float64) (float64, float64) {
	// print(len(prices), len(orders), len(timestamp_arr[0]))
	percentageFilled := sumArr(ordersFilled)
	if percentageFilled > 0 {
		normalizer := 1 / percentageFilled
		norm := mulArr(ordersFilled, normalizer)
		costAverage := sumArr(mulArrs(pricesFilled, norm))
		return costAverage, percentageFilled
	}
	return 0.0, 0.0
}

func MinMaxStats(history []models.History) (float64, float64, float64, float64, float64) {
	var maxProfit float64 = history[0].Profit
	var minProfit float64 = history[0].Profit

	var maxLeverage float64 = history[0].Leverage
	var minLeverage float64 = history[0].Leverage

	var drawdown float64 = 0.0
	var highestBalance float64 = 0.0

	for _, row := range history {
		if maxProfit < row.Profit {
			maxProfit = row.Profit
		}
		if minProfit > row.Profit {
			minProfit = row.Profit
		}

		if row.UBalance > highestBalance {
			highestBalance = row.UBalance
		}

		ddDiff := calculateDifference(row.UBalance, highestBalance)
		if drawdown > ddDiff {
			drawdown = ddDiff
		}

		if maxLeverage < row.Leverage {
			maxLeverage = row.Leverage
		}
		if minLeverage > row.Leverage {
			minLeverage = row.Leverage
		}
	}
	return minProfit, maxProfit, minLeverage, maxLeverage, drawdown
}

func getFilledBidOrders(prices []float64, orders []float64, price float64) ([]float64, []float64) {
	var p []float64
	var o []float64
	for i := range prices {
		if prices[i] > price {
			p = append(p, prices[i])
			o = append(o, orders[i])
		}
	}
	return p, o
}

func getFilledAskOrders(prices []float64, orders []float64, price float64) ([]float64, []float64) {
	var p []float64
	var o []float64
	for i := range prices {
		if prices[i] < price {
			p = append(p, prices[i])
			o = append(o, orders[i])
		}
	}
	return p, o
}

func LogBacktest(algo Algo) {
	influx, err := client.NewHTTPClient(client.HTTPConfig{
		Addr:     "http://a9266693f215611eaa2ab067000a9afa-324658220.us-east-2.elb.amazonaws.com:8086",//:8086
		Username: "tester",
		Password: "123456",
	})
	CheckIfError(err)

	bp, _ := client.NewBatchPoints(client.BatchPointsConfig{
		Database:  "backtests",
		Precision: "us",
	})

	uuid := algo.Name + "-" + uuid.New().String()
	tags := map[string]string{
		"algo_name":   algo.Name,
		"run_id":      currentRunUUID.String(),
		"backtest_id": uuid,
	}

	algo.Result["id"] = uuid

	pt, err := client.NewPoint(
		"result",
		tags,
		algo.Result,
		time.Now(),
	)
	bp.AddPoint(pt)

	client.Client.Write(influx, bp)
	// CheckIfError(err)
	influx.Close()
}

//Options backtesting functionality

func (algo *Algo) updateOptionsPositions() {
	//Aggregate positions
	for _, option := range algo.Market.Options {
		total := 0.
		avgPrice := 0.
		for i, qty := range option.BuyOrders.Quantity {
			adjPrice := AdjustForSlippage(option.BuyOrders.Price[i], "buy", .05)
			avgPrice = ((avgPrice * total) + (adjPrice * qty)) / (total + qty)
			total += qty
		}
		for i, qty := range option.SellOrders.Quantity {
			adjPrice := AdjustForSlippage(option.SellOrders.Price[i], "sell", .05)
			avgPrice = ((avgPrice * total) + (adjPrice * qty)) / (total + qty)
			total -= qty
		}
		//Fill open orders
		option.AverageCost = avgPrice
		option.Position = total
		option.BuyOrders = models.OrderArray{
			Quantity: []float64{},
			Price:    []float64{},
		}
		option.SellOrders = models.OrderArray{
			Quantity: []float64{},
			Price:    []float64{},
		}
	}
}

func generateActiveOptions(algo *Algo) []models.OptionContract {
	const numWeeklys = 3
	const numMonthlys = 5
	//TODO: these should be based on underlying price
	const minStrike = 5000.
	const maxStrike = 20000.
	//Build expirys
	var expirys []int
	currentTime := ToTimeObject(algo.Timestamp)
	for i := 0; i < numWeeklys; i++ {
		expiry := TimeToTimestamp(GetNextFriday(currentTime))
		expirys = append(expirys, expiry)
		currentTime = currentTime.Add(time.Hour * 24 * 7)
	}
	currentTime = ToTimeObject(algo.Timestamp)
	for i := 0; i < numMonthlys; i++ {
		expiry := TimeToTimestamp(GetLastFridayOfMonth(currentTime))
		if !intInSlice(expiry, expirys) {
			expirys = append(expirys, expiry)
		}
		currentTime = currentTime.Add(time.Hour * 24 * 28)
	}
	fmt.Printf("Generated expirys: %v\n", expirys)
	strikes := Arange(minStrike, maxStrike, StrikeInterval)
	fmt.Printf("Generated strikes: %v\n", expirys)
	var optionContracts []models.OptionContract
	for _, expiry := range expirys {
		for _, strike := range strikes {
			for _, optionType := range []string{"call", "put"} {
				optionTheo := models.NewOptionTheo(optionType, algo.Market.Price.Close, strike, ToIntTimestamp(algo.Timestamp), expiry, 0, -1, -1)
				optionContract := models.OptionContract{
					Symbol:           GetDeribitOptionSymbol(expiry, strike, algo.Market.QuoteAsset.Symbol, optionType),
					Strike:           strike,
					Expiry:           expiry,
					OptionType:       optionType,
					AverageCost:      0,
					Profit:           0,
					TickSize:         TickSize,
					MakerFee:         MakerFee,
					TakerFee:         TakerFee,
					MinimumOrderSize: MinTradeAmount,
					Position:         0,
					OptionTheo:       *optionTheo,
					Status:           "open",
				}
				optionContracts = append(optionContracts, optionContract)
			}
		}
	}
	return optionContracts
}

func (algo *Algo) updateActiveOptions() {
	activeOptions := generateActiveOptions(algo)
	for _, activeOption := range activeOptions {
		// Check to see if this option is already known
		isNew := true
		for _, option := range algo.Market.Options {
			if option.Symbol == activeOption.Symbol {
				isNew = false
				break
			}
		}
		if isNew {
			algo.Market.Options = append(algo.Market.Options, activeOption)
			fmt.Printf("Found new active option: %v\n", activeOption.OptionTheo.String())
		}
	}
}

func intInSlice(a int, list []int) bool {
	for _, b := range list {
		if b == a {
			return true
		}
	}
	return false
}<|MERGE_RESOLUTION|>--- conflicted
+++ resolved
@@ -40,11 +40,7 @@
 	// fmt.Printf("Vol data start: %v, end %v\n", volStart, volEnd)
 	// VolData = tantradb.LoadImpliedVols("XBTUSD", volStart, volEnd)
 	// algo.Market.Options = generateActiveOptions(&algo)
-<<<<<<< HEAD
 	// fmt.Printf("Len vol data: %v\n", len(VolData))
-=======
-	fmt.Printf("Len vol data: %v\n", len(VolData))
->>>>>>> dcf6acea
 	timestamp := ""
 	idx := 0
 	log.Println("Running", len(data), "bars")
@@ -59,11 +55,7 @@
 		timestamp = bar.Timestamp
 		if idx > algo.DataLength+1 {
 			algo.Index = idx
-<<<<<<< HEAD
 			algo.Market.Price = *bar
-=======
-			algo.Market.Price = bar.Close
->>>>>>> dcf6acea
 			// algo.updateActiveOptions()
 			algo = rebalance(bar.Open, algo)
 			// log.Println(data)
