package yantra

import (
	"log"
	"math"
	"os"
	"time"

	"github.com/gocarina/gocsv"
	"github.com/google/uuid"

	"gonum.org/v1/gonum/stat"

	client "github.com/influxdata/influxdb1-client/v2"
	"github.com/tantralabs/yantra/data"
	"github.com/tantralabs/yantra/exchanges"
	"github.com/tantralabs/yantra/logger"
	"github.com/tantralabs/yantra/models"
	"github.com/tantralabs/yantra/options"
	"github.com/tantralabs/yantra/utils"
)

// var MinimumOrderSize = 25
var currentRunUUID time.Time

var lastOptionBalance = 0.

// RunBacktest is called by passing the data set you would like to test against the algo you are testing and the current setup and rebalance functions for that algo.
// setupData will be called at the beginnning of the Backtest and rebalance will be called at every row in your dataset.
func RunBacktest(bars []*models.Bar, algo Algo, rebalance func(Algo) Algo, setupData func([]*models.Bar, Algo)) Algo {
	// Set a UUID for the run
	if currentRunUUID.IsZero() {
		currentRunUUID = time.Now()
	}

	start := time.Now()
	setupData(bars, algo)
	var history []models.History
	var timestamp time.Time
	var volData []models.ImpliedVol
	const optionLoadFreq = 15
	var lastOptionLoad int
	if algo.Market.Options {
		lastOptionLoad = 0
		volStart := int(bars[0].Timestamp)
		volEnd := int(bars[len(bars)-1].Timestamp)
		logger.Debugf("Vol data start: %v, end %v", volStart, volEnd)
		algo.Timestamp = utils.TimestampToTime(volStart).String()
		volData = data.LoadImpliedVols("XBTUSD", volStart, volEnd)
		algo.Market.Price = *bars[0]
		algo.Market.OptionContracts, lastOptionLoad = generateActiveOptions(lastOptionLoad, optionLoadFreq, volData, &algo)
		logger.Debugf("Len vol data: %v", len(volData))
	}

	// Set contract types
	var marketType string
	if algo.Market.Futures {
		marketType = exchanges.MarketType().Future
	} else {
		marketType = exchanges.MarketType().Spot
	}
	idx := 0
	logger.Infof("Running", len(bars), "bars")
	for _, bar := range bars {
		if idx == 0 {
			logger.Debugf("Start Timestamp", time.Unix(bar.Timestamp/1000, 0))
			logger.Debugf("Running backtest with quote asset quantity %v and base asset quantity %v, fill type %v", algo.Market.QuoteAsset.Quantity, algo.Market.BaseAsset.Quantity, algo.FillType)
			// Set average cost if starting with a quote balance
			if algo.Market.QuoteAsset.Quantity > 0 {
				algo.Market.AverageCost = bar.Close
			}
		}
		timestamp = time.Unix(bar.Timestamp/1000, 0)
		if idx > algo.DataLength+1 {
			algo.Index = idx
			algo.Market.Price = *bar
			algo = rebalance(algo)
			if algo.FillType == exchanges.FillType().Limit {
				//Check which buys filled
				quoteBalance := algo.Market.BaseAsset.Quantity * algo.Market.Price.Open
				pricesFilled, ordersFilled := algo.getFilledBidOrders(bar.Low)
				fillCost, fillPercentage := algo.getCostAverage(pricesFilled, ordersFilled)
<<<<<<< HEAD
				algo.updateBalance(algo.Market.BaseAsset.Quantity, algo.Market.QuoteAsset.Quantity, algo.Market.AverageCost, fillCost, quoteBalance*(algo.Market.Buying*fillPercentage), true)
				//Check which sells filled
				pricesFilled, ordersFilled = algo.getFilledAskOrders(bar.High)
				fillCost, fillPercentage = algo.getCostAverage(pricesFilled, ordersFilled)
				algo.updateBalance(algo.Market.BaseAsset.Quantity, algo.Market.QuoteAsset.Quantity, algo.Market.AverageCost, fillCost, quoteBalance*(algo.Market.Selling*-fillPercentage), true)
=======
				algo.updateBalance(algo.Market.BaseAsset.Quantity, algo.Market.QuoteAsset.Quantity, algo.Market.AverageCost, fillCost, algo.Market.Buying*fillPercentage, marketType, true)
				//Check which sells filled
				pricesFilled, ordersFilled = algo.getFilledAskOrders(bar.High)
				fillCost, fillPercentage = algo.getCostAverage(pricesFilled, ordersFilled)
				algo.updateBalance(algo.Market.BaseAsset.Quantity, algo.Market.QuoteAsset.Quantity, algo.Market.AverageCost, fillCost, algo.Market.Selling*-fillPercentage, marketType, true)
>>>>>>> 0281a9b8
			} else if algo.FillType == exchanges.FillType().Close {
				algo.updateBalanceFromFill(marketType, bar.Close)
			} else if algo.FillType == exchanges.FillType().Open {
				algo.updateBalanceFromFill(marketType, bar.Open)
			}
			if algo.Market.Options {
				algo.updateOptionPositions()
			}
			state := algo.logState(timestamp)
			history = append(history, state)
			if algo.Market.BaseAsset.Quantity <= 0 {
				logger.Debugf("Ran out of balance, killing...")
				break
			}
		}
		idx++
	}

	elapsed := time.Since(start)
	logger.Debugf("End Timestamp", timestamp)
	//TODO do this during test instead of after the test
	minProfit, maxProfit, _, maxLeverage, drawdown := minMaxStats(history)

	historyLength := len(history)
	logger.Debugf("historyLength", historyLength)
	logger.Debugf("Start Balance", history[0].UBalance, "End Balance", history[historyLength-1].UBalance)
	percentReturn := make([]float64, historyLength)
	last := 0.0
	for i := range history {
		if i == 0 {
			percentReturn[i] = 0
		} else {
			percentReturn[i] = utils.CalculateDifference(history[i].UBalance, last)
		}
		last = history[i].UBalance
	}

	mean, std := stat.MeanStdDev(percentReturn, nil)
	score := mean / std
	// TODO change the scoring based on 1h / 1m
	if algo.RebalanceInterval == exchanges.RebalanceInterval().Hour {
		score = score * math.Sqrt(365*24)
	} else if algo.RebalanceInterval == exchanges.RebalanceInterval().Minute {
		score = score * math.Sqrt(365*24*60)
	}

	if math.IsNaN(score) {
		score = -100
	}

	if history[historyLength-1].Balance < 0 {
		score = -100
	}

	// logger.Debugf("Last option balance: %v", lastOptionBalance)
	algo.Params["EntryOrderSize"] = algo.EntryOrderSize
	algo.Params["ExitOrderSize"] = algo.ExitOrderSize
	algo.Params["DeleverageOrderSize"] = algo.DeleverageOrderSize

	kvparams := utils.CreateKeyValuePairs(algo.Params)
	logger.Infof("Balance %0.4f \n Cost %0.4f \n Quantity %0.4f \n Max Leverage %0.4f \n Max Drawdown %0.4f \n Max Profit %0.4f \n Max Position Drawdown %0.4f \n Entry Order Size %0.4f \n Exit Order Size %0.4f \n Sharpe %0.4f \n Params: %s",
		history[historyLength-1].Balance,
		history[historyLength-1].AverageCost,
		history[historyLength-1].Quantity,
		maxLeverage,
		drawdown,
		maxProfit,
		minProfit,
		algo.EntryOrderSize,
		algo.ExitOrderSize,
		score,
		kvparams,
	)
	logger.Infof("Execution Speed: %v", elapsed)

	algo.Result = map[string]interface{}{
		"balance":             history[historyLength-1].UBalance,
		"max_leverage":        maxLeverage,
		"max_position_profit": maxProfit,
		"max_position_dd":     minProfit,
		"max_dd":              drawdown,
		"params":              kvparams,
		"score":               score,
	}
	//Very primitive score, how much leverage did I need to achieve this balance
	if algo.LogBacktestToCSV {
		os.Remove("balance.csv")
		historyFile, err := os.OpenFile("balance.csv", os.O_RDWR|os.O_CREATE, os.ModePerm)
		if err != nil {
			panic(err)
		}
		defer historyFile.Close()

		err = gocsv.MarshalFile(&history, historyFile) // Use this to save the CSV back to the file
		if err != nil {
			panic(err)
		}
	}

	logBacktest(algo)
	return algo
}

// Core Backtest functionality
func (algo *Algo) updateBalanceFromFill(marketType string, fillPrice float64) {
	orderSize, side := algo.getOrderSize(fillPrice)
	fillCost, ordersFilled := algo.getCostAverage([]float64{fillPrice}, []float64{orderSize})
	currentWeight := math.Copysign(1, algo.Market.QuoteAsset.Quantity)
	var fillAmount float64
	if currentWeight != float64(algo.Market.Weight) && (ordersFilled == algo.Market.Leverage || ordersFilled == algo.Market.Leverage*(-1)) {
		// Leave entire position to have quantity 0
		fillAmount = ((algo.Market.QuoteAsset.Quantity) * -1)
	} else {
		fillAmount = algo.canBuy() * (ordersFilled * side)
	}
	algo.updateBalance(algo.Market.BaseAsset.Quantity, algo.Market.QuoteAsset.Quantity, algo.Market.AverageCost, fillCost, fillAmount, marketType, true)
}

// Assume fill price is option theo adjusted for slippage
func (algo *Algo) updateOptionBalanceFromFill(option *models.OptionContract) {
	if len(option.BuyOrders.Quantity) > 0 {
		logger.Debugf("Buy orders for option %v: %v", option.Symbol, option.BuyOrders)
	} else if len(option.SellOrders.Quantity) > 0 {
		logger.Debugf("Sell orders for option %v: %v", option.Symbol, option.SellOrders)
	}
	for i := range option.BuyOrders.Quantity {
		optionPrice := option.BuyOrders.Price[i]
		optionQty := option.BuyOrders.Quantity[i]
		if optionPrice == 0 {
			// Simulate market order
			option.OptionTheo.CalcBlackScholesTheo(false)
			var side string
			if optionQty > 0 {
				side = "buy"
			} else if optionQty < 0 {
				side = "sell"
			}
			optionPrice = utils.AdjustForSlippage(option.OptionTheo.Theo, side, algo.Market.OptionSlippage)
		}
		logger.Debugf("Updating option position for %v: position %v, price %v, qty %v", option.Symbol, option.Position, optionPrice, optionQty)
		algo.Market.BaseAsset.Quantity, option.Position, option.AverageCost = algo.updateBalance(algo.Market.BaseAsset.Quantity, option.Position, option.AverageCost, optionPrice, optionQty, exchanges.MarketType().Option)
		logger.Debugf("Updated buy avgcost for option %v: %v with baq %v", option.Symbol, option.AverageCost, algo.Market.BaseAsset.Quantity)
		option.BuyOrders = models.OrderArray{
			Quantity: []float64{},
			Price:    []float64{},
		}
		logger.Debugf("Reset buy orders for %v.", option.Symbol)
	}
	for i := range option.SellOrders.Quantity {
		optionPrice := option.SellOrders.Price[i]
		optionQty := option.SellOrders.Quantity[i]
		if optionPrice == 0 {
			// Simulate market order
			option.OptionTheo.CalcBlackScholesTheo(false)
			var side string
			if optionQty > 0 {
				side = "buy"
			} else if optionQty < 0 {
				side = "sell"
			}
			optionPrice = utils.AdjustForSlippage(option.OptionTheo.Theo, side, algo.Market.OptionSlippage)
		}
		logger.Debugf("Updating option position for %v: position %v, price %v, qty %v", option.Symbol, option.Position, optionPrice, optionQty)
		algo.Market.BaseAsset.Quantity, option.Position, option.AverageCost = algo.updateBalance(algo.Market.BaseAsset.Quantity, option.Position, option.AverageCost, optionPrice, -optionQty, exchanges.MarketType().Option)
		logger.Debugf("Updated sell avgcost for option %v: %v with baq %v", option.Symbol, option.AverageCost, algo.Market.BaseAsset.Quantity)
		option.SellOrders = models.OrderArray{
			Quantity: []float64{},
			Price:    []float64{},
		}
		logger.Debugf("Reset sell orders for %v.", option.Symbol)
	}
}

func (algo *Algo) updateBalance(currentBaseBalance float64, currentQuantity float64, averageCost float64, fillPrice float64, fillAmount float64, marketType string, updateAlgo ...bool) (float64, float64, float64) {
	logger.Debugf("Updating balance with curr base bal %v, curr quant %v, avg cost %v, fill pr %v, fill a %v", currentBaseBalance, currentQuantity, averageCost, fillPrice, fillAmount)
	if math.Abs(fillAmount) > 0 {
		// fee := math.Abs(fillAmount/fillPrice) * algo.Market.MakerFee
		// logger.Printf("fillPrice %.2f -> fillAmount %.2f", fillPrice, fillAmount)
		// logger.Debugf("Updating balance with fill cost %v, fill amount %v, qaq %v, baq %v", fillPrice, fillAmount, currentQuantity, currentBaseBalance)
		currentCost := (currentQuantity * averageCost)
		if marketType == exchanges.MarketType().Future {
			totalQuantity := currentQuantity + fillAmount
			newCost := fillPrice * fillAmount
			if (fillAmount >= 0 && currentQuantity >= 0) || (fillAmount <= 0 && currentQuantity <= 0) {
				//Adding to position
				averageCost = (math.Abs(newCost) + math.Abs(currentCost)) / math.Abs(totalQuantity)
			} else if ((fillAmount >= 0 && currentQuantity <= 0) || (fillAmount <= 0 && currentQuantity >= 0)) && math.Abs(fillAmount) >= math.Abs(currentQuantity) {
				//Position changed
				var diff float64
				if fillAmount > 0 {
					diff = utils.CalculateDifference(averageCost, fillPrice)
				} else {
					diff = utils.CalculateDifference(fillPrice, averageCost)
				}
				// Only use the remaining position that was filled to calculate cost
				portionFillQuantity := math.Abs(currentQuantity)
				logger.Debugf("Updating current base balance w bb %v, portionFillQuantity %v, diff %v, avgcost %v", currentBaseBalance, portionFillQuantity, diff, averageCost)
				currentBaseBalance = currentBaseBalance + ((portionFillQuantity * diff) / averageCost)
				averageCost = fillPrice
			} else {
				//Leaving Position
				var diff float64
				if algo.FillType == "close" {
					fillPrice = algo.Market.Price.Open
				}
				// Use price open to calculate diff for filltype: close or open
				if fillAmount > 0 {
					diff = utils.CalculateDifference(averageCost, fillPrice)
				} else {
					diff = utils.CalculateDifference(fillPrice, averageCost)
				}
				logger.Debugf("Updating full fill quantity with baq %v, fillAmount %v, diff %v, avg cost %v", currentBaseBalance, fillAmount, diff, averageCost)
				currentBaseBalance = currentBaseBalance + ((math.Abs(fillAmount) * diff) / averageCost)
			}
			currentQuantity = currentQuantity + fillAmount
			if currentQuantity == 0 {
				averageCost = 0
			}
		} else if marketType == exchanges.MarketType().Spot {
			fillAmount = fillAmount / fillPrice
			totalQuantity := currentQuantity + fillAmount
			newCost := fillPrice * fillAmount

			if fillAmount >= 0 && currentQuantity >= 0 {
				//Adding to position
				averageCost = (math.Abs(newCost) + math.Abs(currentCost)) / math.Abs(totalQuantity)
			}

			currentQuantity = currentQuantity - newCost
			currentBaseBalance = currentBaseBalance + fillAmount
		} else if marketType == exchanges.MarketType().Option {
			totalQuantity := currentQuantity + fillAmount
			newCost := fillPrice * fillAmount
			if (fillAmount >= 0 && currentQuantity >= 0) || (fillAmount <= 0 && currentQuantity <= 0) {
				//Adding to position
				averageCost = (math.Abs(newCost) + math.Abs(currentCost)) / math.Abs(totalQuantity)
			} else if ((fillAmount >= 0 && currentQuantity <= 0) || (fillAmount <= 0 && currentQuantity >= 0)) && math.Abs(fillAmount) >= math.Abs(currentQuantity) {
				//Position changed
				// Only use the remaining position that was filled to calculate cost
				var balanceChange float64
				if algo.Market.DenominatedInUnderlying {
					balanceChange = currentQuantity * (fillPrice - averageCost)
				} else {
					balanceChange = currentQuantity * (fillPrice - averageCost) / algo.Market.Price.Close
				}
				logger.Debugf("Updating current base balance w bb %v, balancechange %v, fillprice %v, avgcost %v", currentBaseBalance, balanceChange, fillPrice, averageCost)
				currentBaseBalance = currentBaseBalance + balanceChange
				averageCost = fillPrice
			} else {
				//Leaving Position
				var balanceChange float64
				if algo.Market.DenominatedInUnderlying {
					balanceChange = fillAmount * (fillPrice - averageCost)
				} else {
					balanceChange = fillAmount * (fillPrice - averageCost) / algo.Market.Price.Close
				}
				logger.Debugf("Updating current base balance w bb %v, balancechange %v, fillprice %v, avgcost %v", currentBaseBalance, balanceChange, fillPrice, averageCost)
				currentBaseBalance = currentBaseBalance + balanceChange
			}
			currentQuantity = currentQuantity + fillAmount
		}
		if updateAlgo != nil && updateAlgo[0] {
			algo.Market.BaseAsset.Quantity = currentBaseBalance
			algo.Market.QuoteAsset.Quantity = currentQuantity
			algo.Market.AverageCost = averageCost
		}
	}

	return currentBaseBalance, currentQuantity, averageCost
}

func (algo *Algo) updateOptionPositions() {
	logger.Debugf("Updating options positions with baq %v", algo.Market.BaseAsset.Quantity)
	// Fill our option orders, update positions and avg costs
	for i := range algo.Market.OptionContracts {
		option := &algo.Market.OptionContracts[i]
		algo.updateOptionBalanceFromFill(option)
	}
	currentTime := utils.ToTimeObject(algo.Timestamp)
	currentTimeMillis := int(currentTime.UnixNano() / int64(time.Millisecond))
	var optionContracts []*models.OptionContract
	for i := 0; i < len(algo.Market.OptionContracts); i++ {
		optionContracts = append(optionContracts, &algo.Market.OptionContracts[i])
	}
	// Update option profit
	logger.Debugf("Aggregating open option pnl...")
	options.AggregateOpenOptionPnl(optionContracts, currentTimeMillis, algo.Market.Price.Close, "BlackScholes")
	logger.Debugf("Aggregating expired option pnl...")
	options.AggregateExpiredOptionPnl(optionContracts, currentTimeMillis, algo.Market.Price.Close)
}

func (algo *Algo) CurrentOptionProfit() float64 {
	currentProfit := 0.
	for _, option := range algo.Market.OptionContracts {
		currentProfit += option.Profit
	}
<<<<<<< HEAD
	// fmt.Printf("Got current option profit: %v\n", currentProfit)
=======
	logger.Debugf("Got current option profit: %v", currentProfit)
>>>>>>> 0281a9b8
	algo.Market.OptionProfit = currentProfit
	return currentProfit
}

func (algo *Algo) getCostAverage(pricesFilled []float64, ordersFilled []float64) (float64, float64) {
	// print(len(prices), len(orders), len(timestamp_arr[0]))
	percentageFilled := utils.SumArr(ordersFilled)
	if percentageFilled > 0 {
		normalizer := 1 / percentageFilled
		norm := utils.MulArr(ordersFilled, normalizer)
		costAverage := utils.SumArr(utils.MulArrs(pricesFilled, norm))
		return costAverage, percentageFilled
	}
	return 0.0, 0.0
}

func minMaxStats(history []models.History) (float64, float64, float64, float64, float64) {
	var maxProfit float64 = history[0].Profit
	var minProfit float64 = history[0].Profit

	var maxLeverage float64 = history[0].Leverage
	var minLeverage float64 = history[0].Leverage

	var maxPositionLoss float64 = 0.0
	var maxPositionProfit float64 = 0.0
	var drawdown float64 = 0.0
	var highestBalance float64 = 0.0

	for _, row := range history {
		if maxProfit < row.Profit {
			maxProfit = row.MaxProfit
			maxPositionProfit = maxProfit / row.UBalance
		}
		if minProfit > row.Profit {
			minProfit = row.MaxLoss
			maxPositionLoss = minProfit / row.UBalance
		}

		if row.UBalance > highestBalance {
			highestBalance = row.UBalance
		}

		ddDiff := utils.CalculateDifference(row.UBalance, highestBalance)
		if drawdown > ddDiff {
			drawdown = ddDiff
		}

		if maxLeverage < row.Leverage {
			maxLeverage = row.Leverage
		}
		if minLeverage > row.Leverage {
			minLeverage = row.Leverage
		}
	}
	return maxPositionLoss, maxPositionProfit, minLeverage, maxLeverage, drawdown
}

func (algo *Algo) getFilledBidOrders(price float64) ([]float64, []float64) {
	var hitPrices []float64
	var hitQuantities []float64

	var oldPrices []float64
	var oldQuantities []float64
	for i := range algo.Market.BuyOrders.Price {
		if algo.Market.BuyOrders.Price[i] > price {
			hitPrices = append(hitPrices, algo.Market.BuyOrders.Price[i])
			hitQuantities = append(hitQuantities, algo.Market.BuyOrders.Quantity[i])
		} else {
			oldPrices = append(oldPrices, algo.Market.BuyOrders.Price[i])
			oldQuantities = append(oldQuantities, algo.Market.BuyOrders.Quantity[i])
		}
	}

	algo.Market.BuyOrders.Price = oldPrices
	algo.Market.BuyOrders.Quantity = oldQuantities
	return hitPrices, hitQuantities
}

func (algo *Algo) getFilledAskOrders(price float64) ([]float64, []float64) {
	var hitPrices []float64
	var hitQuantities []float64

	var oldPrices []float64
	var oldQuantities []float64
	for i := range algo.Market.SellOrders.Price {
		if algo.Market.SellOrders.Price[i] < price {
			hitPrices = append(hitPrices, algo.Market.SellOrders.Price[i])
			hitQuantities = append(hitQuantities, algo.Market.SellOrders.Quantity[i])
		} else {
			oldPrices = append(oldPrices, algo.Market.SellOrders.Price[i])
			oldQuantities = append(oldQuantities, algo.Market.SellOrders.Quantity[i])
		}
	}

	algo.Market.SellOrders.Price = oldPrices
	algo.Market.SellOrders.Quantity = oldQuantities
	return hitPrices, hitQuantities
}

func logBacktest(algo Algo) {
	influx, _ := client.NewHTTPClient(client.HTTPConfig{
		Addr: "http://ec2-34-222-170-225.us-west-2.compute.amazonaws.com:8086",
	})

	bp, _ := client.NewBatchPoints(client.BatchPointsConfig{
		Database:  "backtests",
		Precision: "us",
	})

	uuid := algo.Name + "-" + uuid.New().String()
	tags := map[string]string{
		"algo_name":   algo.Name,
		"run_id":      currentRunUUID.String(),
		"backtest_id": uuid,
	}

	algo.Result["id"] = uuid

	pt, _ := client.NewPoint(
		"result",
		tags,
		algo.Result,
		time.Now(),
	)
	bp.AddPoint(pt)

	client.Client.Write(influx, bp)
	influx.Close()
}

//Options backtesting functionality

// func (algo *Algo) updateOptionsPositions() {
// 	//Aggregate positions
// 	for i := range algo.Market.OptionContracts {
// 		option := &algo.Market.OptionContracts[i]
// 		total := 0.
// 		netTotal := 0.
// 		avgPrice := 0.
// 		hasAmount := false
// 		if len(option.SellOrders.Quantity) > 0 {
// 			logger.Debugf("Found orders for option %v: %v", option.Symbol, option.SellOrders)
// 		}
// 		for i, qty := range option.BuyOrders.Quantity {
// 			price := option.BuyOrders.Price[i]
// 			var adjPrice float64
// 			if price > 0 {
// 				// Limit order
// 				adjPrice = utils.AdjustForSlippage(price, "buy", algo.Market.OptionSlippage)
// 			} else {
// 				// Market order
// 				if option.OptionTheo.Theo < 0 {
// 					option.OptionTheo.CalcBlackScholesTheo(false)
// 				}
// 				adjPrice = utils.AdjustForSlippage(option.OptionTheo.Theo, "buy", algo.Market.OptionSlippage)
// 			}
// 			adjPrice = utils.RoundToNearest(adjPrice, algo.Market.OptionTickSize)
// 			if adjPrice > 0 {
// 				logger.Debugf("Updating avgprice with avgprice %v total %v adjprice %v qty %v", avgPrice, total, adjPrice, qty)
// 				avgPrice = ((avgPrice * total) + (adjPrice * qty)) / (total + qty)
// 				total += qty
// 				netTotal += qty
// 			} else {
// 				logger.Debugf("Cannot buy option %v for adjPrice 0", option.Symbol)
// 			}
// 			hasAmount = true
// 		}
// 		for i, qty := range option.SellOrders.Quantity {
// 			price := option.SellOrders.Price[i]
// 			var adjPrice float64
// 			if price > 0 {
// 				// Limit order
// 				adjPrice = utils.AdjustForSlippage(price, "sell", .05)
// 			} else {
// 				// Market order
// 				if option.OptionTheo.Theo < 0 {
// 					option.OptionTheo.CalcBlackScholesTheo(false)
// 				}
// 				adjPrice = utils.AdjustForSlippage(option.OptionTheo.Theo, "sell", .05)
// 			}
// 			adjPrice = utils.RoundToNearest(adjPrice, algo.Market.OptionTickSize)
// 			if adjPrice > 0 {
// 				logger.Debugf("Updating avgprice with avgprice %v total %v adjprice %v qty %v", avgPrice, total, adjPrice, qty)
// 				avgPrice = math.Abs(((avgPrice * total) + (adjPrice * qty)) / (total + qty))
// 				total += qty
// 				netTotal -= qty
// 			} else {
// 				logger.Debugf("Cannot sell option %v for adjPrice 0", option.Symbol)
// 			}
// 			hasAmount = true
// 		}
// 		if hasAmount {
// 			//Fill open orders
// 			logger.Debugf("Calcing new avg cost with avg cost %v, position %v, avgprice %v, total %v", option.AverageCost, option.Position, avgPrice, total)
// 			if option.Position+netTotal == 0 {
// 				option.Profit = option.Position * (avgPrice - option.AverageCost)
// 				logger.Debugf("Net total %v closes out position %v with avgcost %v and avgprice %v, profit %v", netTotal, option.Position, option.AverageCost, avgPrice, option.Profit)
// 				option.AverageCost = 0
// 				option.Position = 0
// 			} else {
// 				option.AverageCost = ((option.AverageCost * option.Position) + (avgPrice * netTotal)) / (option.Position + netTotal)
// 				option.Position += netTotal
// 			}
// 			option.BuyOrders = models.OrderArray{
// 				Quantity: []float64{},
// 				Price:    []float64{},
// 			}
// 			option.SellOrders = models.OrderArray{
// 				Quantity: []float64{},
// 				Price:    []float64{},
// 			}
// 			logger.Debugf("[%v] updated avgcost %v and position %v", option.Symbol, option.AverageCost, option.Position)
// 		}
// 	}
// }

func generateActiveOptions(lastOptionLoad int, optionLoadFreq int, volData []models.ImpliedVol, algo *Algo) ([]models.OptionContract, int) {
	if utils.ToIntTimestamp(algo.Timestamp)-lastOptionLoad < optionLoadFreq*1000 {
		return algo.Market.OptionContracts, lastOptionLoad
	}
	// logger.Debugf("Generating active options with last option load %v, current timestamp %v", lastOptionLoad, utils.ToIntTimestamp(algo.Timestamp))
	//Build expirys
	var expirys []int
	currentTime := utils.ToTimeObject(algo.Timestamp)
	for i := 0; i < algo.Market.NumWeeklyOptions; i++ {
		expiry := utils.TimeToTimestamp(utils.GetNextFriday(currentTime))
		expirys = append(expirys, expiry)
		currentTime = currentTime.Add(time.Hour * 24 * 7)
	}
	currentTime = utils.ToTimeObject(algo.Timestamp)
	for i := 0; i < algo.Market.NumMonthlyOptions; i++ {
		expiry := utils.TimeToTimestamp(utils.GetLastFridayOfMonth(currentTime))
		if !utils.IntInSlice(expiry, expirys) {
			expirys = append(expirys, expiry)
		}
		currentTime = currentTime.Add(time.Hour * 24 * 28)
	}
	// logger.Debugf("Generated expirys: %v", expirys)
	if algo.Market.OptionStrikeInterval == 0 {
		log.Fatalln("OptionStrikeInterval cannot be 0, does this exchange support options?")
	}
	minStrike := utils.RoundToNearest(algo.Market.Price.Close*(1+(algo.Market.OptionMinStrikePct/100.)), algo.Market.OptionStrikeInterval)
	maxStrike := utils.RoundToNearest(algo.Market.Price.Close*(1+(algo.Market.OptionMaxStrikePct/100.)), algo.Market.OptionStrikeInterval)
	strikes := utils.Arange(minStrike, maxStrike, algo.Market.OptionStrikeInterval)
	// logger.Debugf("Generated strikes with current price %v min strike %v and max strike %v: %v", algo.Market.Price.Close, minStrike, maxStrike, strikes)
	var optionContracts []models.OptionContract
	for _, expiry := range expirys {
		for _, strike := range strikes {
			for _, optionType := range []string{"call", "put"} {
				vol := getNearestVol(volData, utils.ToIntTimestamp(algo.Timestamp))
				optionTheo := models.NewOptionTheo(optionType, algo.Market.Price.Close, strike, utils.ToIntTimestamp(algo.Timestamp), expiry, 0, vol, -1, algo.Market.DenominatedInUnderlying)
				optionContract := models.OptionContract{
					Symbol:         utils.GetDeribitOptionSymbol(expiry, strike, algo.Market.QuoteAsset.Symbol, optionType),
					Strike:         strike,
					Expiry:         expiry,
					OptionType:     optionType,
					AverageCost:    0,
					Profit:         0,
					Position:       0,
					OptionTheo:     *optionTheo,
					Status:         "open",
					MidMarketPrice: -1.,
				}
				optionContracts = append(optionContracts, optionContract)
			}
		}
	}
	lastOptionLoad = utils.ToIntTimestamp(algo.Timestamp)
	return optionContracts, lastOptionLoad
}

func (algo *Algo) updateActiveOptions(lastOptionLoad, optionLoadFreq int, volData []models.ImpliedVol) int {
	activeOptions, lastOptionLoad := generateActiveOptions(lastOptionLoad, optionLoadFreq, volData, algo)
	for _, activeOption := range activeOptions {
		// Check to see if this option is already known
		isNew := true
		for _, option := range algo.Market.OptionContracts {
			if option.Symbol == activeOption.Symbol {
				isNew = false
				break
			}
		}
		if isNew {
			algo.Market.OptionContracts = append(algo.Market.OptionContracts, activeOption)
			// logger.Debugf("Found new active option: %v", activeOption.OptionTheo.String())
		}
	}
	return lastOptionLoad
}

func getNearestVol(volData []models.ImpliedVol, time int) float64 {
	vol := -1.
	for _, data := range volData {
		timeDiff := time - data.Timestamp
		if timeDiff < 0 {
			vol = data.IV / 100 //Assume volData quotes IV in pct
			break
		}
	}
	return vol
}<|MERGE_RESOLUTION|>--- conflicted
+++ resolved
@@ -80,19 +80,11 @@
 				quoteBalance := algo.Market.BaseAsset.Quantity * algo.Market.Price.Open
 				pricesFilled, ordersFilled := algo.getFilledBidOrders(bar.Low)
 				fillCost, fillPercentage := algo.getCostAverage(pricesFilled, ordersFilled)
-<<<<<<< HEAD
-				algo.updateBalance(algo.Market.BaseAsset.Quantity, algo.Market.QuoteAsset.Quantity, algo.Market.AverageCost, fillCost, quoteBalance*(algo.Market.Buying*fillPercentage), true)
-				//Check which sells filled
-				pricesFilled, ordersFilled = algo.getFilledAskOrders(bar.High)
-				fillCost, fillPercentage = algo.getCostAverage(pricesFilled, ordersFilled)
-				algo.updateBalance(algo.Market.BaseAsset.Quantity, algo.Market.QuoteAsset.Quantity, algo.Market.AverageCost, fillCost, quoteBalance*(algo.Market.Selling*-fillPercentage), true)
-=======
 				algo.updateBalance(algo.Market.BaseAsset.Quantity, algo.Market.QuoteAsset.Quantity, algo.Market.AverageCost, fillCost, algo.Market.Buying*fillPercentage, marketType, true)
 				//Check which sells filled
 				pricesFilled, ordersFilled = algo.getFilledAskOrders(bar.High)
 				fillCost, fillPercentage = algo.getCostAverage(pricesFilled, ordersFilled)
 				algo.updateBalance(algo.Market.BaseAsset.Quantity, algo.Market.QuoteAsset.Quantity, algo.Market.AverageCost, fillCost, algo.Market.Selling*-fillPercentage, marketType, true)
->>>>>>> 0281a9b8
 			} else if algo.FillType == exchanges.FillType().Close {
 				algo.updateBalanceFromFill(marketType, bar.Close)
 			} else if algo.FillType == exchanges.FillType().Open {
@@ -389,11 +381,7 @@
 	for _, option := range algo.Market.OptionContracts {
 		currentProfit += option.Profit
 	}
-<<<<<<< HEAD
-	// fmt.Printf("Got current option profit: %v\n", currentProfit)
-=======
 	logger.Debugf("Got current option profit: %v", currentProfit)
->>>>>>> 0281a9b8
 	algo.Market.OptionProfit = currentProfit
 	return currentProfit
 }
