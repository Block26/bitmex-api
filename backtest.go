package algo

import (
	"fmt"
	"log"
	"math"
	"os"
	"time"

	"github.com/google/uuid"

	"gonum.org/v1/gonum/stat"

	"github.com/gocarina/gocsv"
	client "github.com/influxdata/influxdb1-client/v2"
	"github.com/tantralabs/yantra/models"
<<<<<<< HEAD
=======

	"github.com/tantralabs/yantra/tantradb"
>>>>>>> dc956f74
	. "gopkg.in/src-d/go-git.v4/_examples"
)

// var MinimumOrderSize = 25
var currentRunUUID time.Time

var VolData []models.ImpliedVol
var lastOptionBalance = 0.

//TODO: these should be a config somewhere
const StrikeInterval = 250.
const TickSize = .1
const MinTradeAmount = .1
const MakerFee = 0.
const TakerFee = .001

<<<<<<< HEAD
func RunBacktest(data []*models.Bar, algo Algo, rebalance func(Algo) Algo, setupData func([]*models.Bar, Algo)) Algo {
=======
var LastOptionLoad = 0
var OptionLoadFreq = 86400

func RunBacktest(data []*models.Bar, algo Algo, rebalance func(float64, Algo) Algo, setupData func([]*models.Bar, Algo)) Algo {
>>>>>>> dc956f74
	setupData(data, algo)
	start := time.Now()
	var history []models.History
	var timestamp time.Time
	// starting_algo.Market.BaseBalance := 0
	volStart := TimeToTimestamp(data[0].Timestamp)
	volEnd := TimeToTimestamp(data[len(data)-1].Timestamp)
	fmt.Printf("Vol data start: %v, end %v\n", volStart, volEnd)
	algo.Timestamp = data[0].Timestamp.String()
	VolData = tantradb.LoadImpliedVols("XBTUSD", volStart, volEnd)
	algo.Market.OptionContracts = generateActiveOptions(&algo)
	fmt.Printf("Len vol data: %v\n", len(VolData))
	idx := 0
	log.Println("Running", len(data), "bars")
	for _, bar := range data {
		if idx == 0 {
			log.Println("Start Timestamp", time.Unix(bar.Timestamp/1000, 0))
			// 	//Set average cost if starting with a quote balance
			if algo.Market.QuoteAsset.Quantity > 0 {
				algo.Market.AverageCost = bar.Close
			}
		}
		timestamp = time.Unix(bar.Timestamp/1000, 0)
		if idx > algo.DataLength+1 {
			algo.Index = idx
			algo.Market.Price = *bar
			// algo.updateActiveOptions()
			algo = rebalance(algo)
			// log.Println(data)
			if algo.FillType == "limit" {
				//Check which buys filled
				pricesFilled, ordersFilled := getFilledBidOrders(algo.Market.BuyOrders.Price, algo.Market.BuyOrders.Quantity, bar.Low)
				fillCost, fillPercentage := algo.getCostAverage(pricesFilled, ordersFilled)
				algo.UpdateBalance(fillCost, algo.Market.Buying*fillPercentage)

				//Check which sells filled
				pricesFilled, ordersFilled = getFilledAskOrders(algo.Market.SellOrders.Price, algo.Market.SellOrders.Quantity, bar.High)
				fillCost, fillPercentage = algo.getCostAverage(pricesFilled, ordersFilled)
				algo.UpdateBalance(fillCost, algo.Market.Selling*-fillPercentage)
				algo.updateOptionsPositions()
			} else if algo.FillType == "close" {
				algo.updateBalanceFromFill(bar.Close)
			} else if algo.FillType == "open" {
				algo.updateBalanceFromFill(bar.Open)
			}
			// updateBalanceXBTStrat(bar)
			state := algo.logState(timestamp)
			history = append(history, state)
			// if algo.Market.Qua+(algo.Market.BaseBalance*algo.Market.Profit) < 0 {
			// 	break
			// }
			// history.Balance[len(history.Balance)-1], == portfolio value
			// portfolioValue := history.Balance[len(history.Balance)-1]
		}
		idx++
	}

	elapsed := time.Since(start)
	log.Println("End Timestamp", timestamp)
	//TODO do this during test instead of after the test
	minProfit, maxProfit, _, maxLeverage, drawdown := MinMaxStats(history)
	// score := (history[historyLength-1].Balance) + drawdown*3 //+ (minProfit * maxLeverage) - drawdown // maximize
	// score := (history[historyLength-1].Balance) * math.Abs(1/drawdown) //+ (minProfit * maxLeverage) - drawdown // maximize

	historyLength := len(history)
	log.Println("historyLength", historyLength)
	log.Println("Start Balance", history[0].UBalance, "End Balance", history[historyLength-1].UBalance)
	percentReturn := make([]float64, historyLength)
	last := 0.0
	for i := range history {
		if i == 0 {
			percentReturn[i] = 0
		} else {
			percentReturn[i] = calculateDifference(history[i].UBalance, last)
		}
		last = history[i].UBalance
	}

	mean, std := stat.MeanStdDev(percentReturn, nil)
	// log.Println("mean", mean, "std", std)
	score := mean / std
	// TODO change the scoring based on 1h / 1m
	if algo.DecisionInterval == "1h" {
		score = score * math.Sqrt(365*24)
	} else if algo.DecisionInterval == "1m" {
		score = score * math.Sqrt(365*24*60)
	}

	if math.IsNaN(score) {
		score = -100
	}

	if history[historyLength-1].Balance < 0 {
		score = -100
	}

	// fmt.Printf("Last option balance: %v\n", lastOptionBalance)
	algo.Params["EntryOrderSize"] = algo.EntryOrderSize
	algo.Params["ExitOrderSize"] = algo.ExitOrderSize
	algo.Params["DeleverageOrderSize"] = algo.DeleverageOrderSize

	kvparams := createKeyValuePairs(algo.Params)
	fmt.Printf("Balance %0.4f \n Cost %0.4f \n Quantity %0.4f \n Max Leverage %0.4f \n Max Drawdown %0.4f \n Max Profit %0.4f \n Max Position Drawdown %0.4f \n Entry Order Size %0.4f \n Exit Order Size %0.4f \n Sharpe %0.4f \n Params: %s",
		history[historyLength-1].Balance,
		history[historyLength-1].AverageCost,
		history[historyLength-1].Quantity,
		maxLeverage,
		drawdown,
		maxProfit,
		minProfit,
		algo.EntryOrderSize,
		algo.ExitOrderSize,
		score,
		kvparams,
	)
	log.Println("Execution Speed", elapsed)
	// log.Println("History Length", len(history), "Start Balance", history[0].UBalance, "End Balance", history[historyLength-1].UBalance)

	algo.Result = map[string]interface{}{
		"balance":             history[historyLength-1].UBalance,
		"max_leverage":        maxLeverage,
		"max_position_profit": maxProfit,
		"max_position_dd":     minProfit,
		"max_dd":              drawdown,
		"params":              kvparams,
		"score":               score,
	}
	//Very primitive score, how much leverage did I need to achieve this balance
	os.Remove("balance.csv")
	historyFile, err := os.OpenFile("balance.csv", os.O_RDWR|os.O_CREATE, os.ModePerm)
	if err != nil {
		panic(err)
	}
	defer historyFile.Close()

	err = gocsv.MarshalFile(&history, historyFile) // Use this to save the CSV back to the file
	if err != nil {
		panic(err)
	}

	// LogBacktest(algo)
	// score := ((math.Abs(minProfit) / history[historyLength-1].Balance) + maxLeverage) - history[historyLength-1].Balance // minimize
	return algo //history.Balance[len(history.Balance)-1] / (maxLeverage + 1)
}

func (algo *Algo) updateBalanceFromFill(fillPrice float64) {
	orderSize, side := algo.getOrderSize(fillPrice)
	fillCost, ordersFilled := algo.getCostAverage([]float64{fillPrice}, []float64{orderSize})
	algo.UpdateBalance(fillCost, ordersFilled*side)
}

func (algo *Algo) UpdateBalance(fillCost float64, fillAmount float64) {
	// log.Printf("fillCost %.2f -> fillAmount %.2f\n", fillCost, fillCost*fillAmount)
	if math.Abs(fillAmount) > 0 {
		// fee := math.Abs(fillAmount/fillCost) * algo.Market.MakerFee
		currentCost := (algo.Market.QuoteAsset.Quantity * algo.Market.AverageCost)
		var newQuantity float64
		// log.Printf("fillCost %.8f -> fillAmount %.8f -> newQuantity %0.8f\n", fillCost, fillAmount, newQuantity)
		if algo.Market.Futures {
			newQuantity := algo.canBuy() * fillAmount
			currentWeight := math.Copysign(1, algo.Market.QuoteAsset.Quantity)
			// Leave entire position to have quantity 0
			if currentWeight != float64(algo.Market.Weight) && (fillAmount == algo.Market.Leverage || fillAmount == algo.Market.Leverage*(-1)) {
				newQuantity = ((algo.Market.QuoteAsset.Quantity) * -1)
			}
			totalQuantity := algo.Market.QuoteAsset.Quantity + newQuantity
			newCost := fillCost * newQuantity
			if (newQuantity >= 0 && algo.Market.QuoteAsset.Quantity >= 0) || (newQuantity <= 0 && algo.Market.QuoteAsset.Quantity <= 0) {
				//Adding to position
				algo.Market.AverageCost = (math.Abs(newCost) + math.Abs(currentCost)) / math.Abs(totalQuantity)
			} else if ((newQuantity >= 0 && algo.Market.QuoteAsset.Quantity <= 0) || (newQuantity <= 0 && algo.Market.QuoteAsset.Quantity >= 0)) && math.Abs(newQuantity) >= math.Abs(algo.Market.QuoteAsset.Quantity) {
				//Position changed
				var diff float64
				if fillAmount > 0 {
					diff = calculateDifference(algo.Market.AverageCost, fillCost)
				} else {
					diff = calculateDifference(fillCost, algo.Market.AverageCost)
				}
				// Only use the remaining position that was filled to calculate cost
				portionFillQuantity := math.Abs(algo.Market.QuoteAsset.Quantity)
				algo.Market.BaseAsset.Quantity = algo.Market.BaseAsset.Quantity + ((portionFillQuantity * diff) / algo.Market.AverageCost)
				algo.Market.AverageCost = fillCost
			} else {
				//Leaving Position
				var diff float64
				if algo.FillType == "close" {
					fillCost = algo.Market.Price.Open
				}
				// Use price open to calculate diff for filltype: close or open
				if fillAmount > 0 {
					diff = calculateDifference(algo.Market.AverageCost, fillCost)
				} else {
					diff = calculateDifference(fillCost, algo.Market.AverageCost)
				}
				algo.Market.BaseAsset.Quantity = algo.Market.BaseAsset.Quantity + ((math.Abs(newQuantity) * diff) / algo.Market.AverageCost)
			}
			algo.Market.QuoteAsset.Quantity = algo.Market.QuoteAsset.Quantity + newQuantity
		} else {
			newQuantity = fillAmount / fillCost
			totalQuantity := algo.Market.QuoteAsset.Quantity + newQuantity
			newCost := fillCost * newQuantity

			if newQuantity >= 0 && algo.Market.QuoteAsset.Quantity >= 0 {
				//Adding to position
				algo.Market.AverageCost = (math.Abs(newCost) + math.Abs(currentCost)) / math.Abs(totalQuantity)
			}

			algo.Market.QuoteAsset.Quantity = algo.Market.QuoteAsset.Quantity - newCost
			algo.Market.BaseAsset.Quantity = algo.Market.BaseAsset.Quantity + newQuantity

			// log.Println("PV:", (algo.Market.BaseAsset.Quantity*algo.Market.Price)+algo.Market.QuoteAsset.Quantity)
			// log.Println("Base", algo.Market.BaseAsset.Quantity, "Quote", algo.Market.QuoteAsset.Quantity)
		}
		// log.Printf("fillCost %.8f -> fillAmount %.8f -> newQuantity %0.8f\n", fillCost, fillAmount, newQuantity)
		// algo.Market.BaseAsset.Quantity = algo.Market.BaseAsset.Quantity - fee
	}
	algo.updateOptionBalance()
}

func (algo *Algo) updateOptionBalance() {
	optionBalance := 0.
	for _, option := range algo.Market.OptionContracts {
		// Calculate unrealized pnl
		option.OptionTheo.UnderlyingPrice = algo.Market.Price.Close
		option.OptionTheo.CalcBlackScholesTheo(false)
		optionBalance += option.Position * (option.OptionTheo.Theo - option.AverageCost)
		// fmt.Printf("%v with underlying price %v theo %v\n", option.OptionTheo.String(), algo.Market.Price, option.OptionTheo.Theo)
		// if OptionModel == "blackScholes" {
		// 	option.OptionTheo.CalcBlackScholesTheo(false)
		// 	optionBalance += option.Position * (option.OptionTheo.Theo - option.AverageCost)
		// } else if OptionModel == "binomialTree" {
		// 	option.OptionTheo.CalcBinomialTreeTheo(Prob, NumTimesteps)
		// 	optionBalance += option.Position * (option.OptionTheo.Theo - option.AverageCost)
		// }

		// Calculate realized pnl
		optionBalance += option.Profit
	}
	// fmt.Printf("Got option balance: %v\n", optionBalance)
	diff := optionBalance - lastOptionBalance
	algo.Market.BaseAsset.Quantity += diff
	lastOptionBalance = optionBalance
}

func calculateDifference(x float64, y float64) float64 {
	//Get percentage difference between 2 numbers
	if y == 0 {
		y = 1
	}
	return (x - y) / y
}

func (algo *Algo) getCostAverage(pricesFilled []float64, ordersFilled []float64) (float64, float64) {
	// print(len(prices), len(orders), len(timestamp_arr[0]))
	percentageFilled := sumArr(ordersFilled)
	if percentageFilled > 0 {
		normalizer := 1 / percentageFilled
		norm := mulArr(ordersFilled, normalizer)
		costAverage := sumArr(mulArrs(pricesFilled, norm))
		return costAverage, percentageFilled
	}
	return 0.0, 0.0
}

func MinMaxStats(history []models.History) (float64, float64, float64, float64, float64) {
	var maxProfit float64 = history[0].Profit
	var minProfit float64 = history[0].Profit

	var maxLeverage float64 = history[0].Leverage
	var minLeverage float64 = history[0].Leverage

	var drawdown float64 = 0.0
	var highestBalance float64 = 0.0

	for _, row := range history {
		if maxProfit < row.Profit {
			maxProfit = row.Profit
		}
		if minProfit > row.Profit {
			minProfit = row.Profit
		}

		if row.UBalance > highestBalance {
			highestBalance = row.UBalance
		}

		ddDiff := calculateDifference(row.UBalance, highestBalance)
		if drawdown > ddDiff {
			drawdown = ddDiff
		}

		if maxLeverage < row.Leverage {
			maxLeverage = row.Leverage
		}
		if minLeverage > row.Leverage {
			minLeverage = row.Leverage
		}
	}
	return minProfit, maxProfit, minLeverage, maxLeverage, drawdown
}

func getFilledBidOrders(prices []float64, orders []float64, price float64) ([]float64, []float64) {
	var p []float64
	var o []float64
	for i := range prices {
		if prices[i] > price {
			p = append(p, prices[i])
			o = append(o, orders[i])
		}
	}
	return p, o
}

func getFilledAskOrders(prices []float64, orders []float64, price float64) ([]float64, []float64) {
	var p []float64
	var o []float64
	for i := range prices {
		if prices[i] < price {
			p = append(p, prices[i])
			o = append(o, orders[i])
		}
	}
	return p, o
}

func LogBacktest(algo Algo) {
	influx, err := client.NewHTTPClient(client.HTTPConfig{
		Addr:     "http://a9266693f215611eaa2ab067000a9afa-324658220.us-east-2.elb.amazonaws.com:8086", //:8086
		Username: "tester",
		Password: "123456",
	})
	CheckIfError(err)

	bp, _ := client.NewBatchPoints(client.BatchPointsConfig{
		Database:  "backtests",
		Precision: "us",
	})

	uuid := algo.Name + "-" + uuid.New().String()
	tags := map[string]string{
		"algo_name":   algo.Name,
		"run_id":      currentRunUUID.String(),
		"backtest_id": uuid,
	}

	algo.Result["id"] = uuid

	pt, err := client.NewPoint(
		"result",
		tags,
		algo.Result,
		time.Now(),
	)
	bp.AddPoint(pt)

	client.Client.Write(influx, bp)
	// CheckIfError(err)
	influx.Close()
}

//Options backtesting functionality

func (algo *Algo) updateOptionsPositions() {
	//Aggregate positions
	for _, option := range algo.Market.OptionContracts {
		total := 0.
		avgPrice := 0.
		for i, qty := range option.BuyOrders.Quantity {
			adjPrice := AdjustForSlippage(option.BuyOrders.Price[i], "buy", .05)
			avgPrice = ((avgPrice * total) + (adjPrice * qty)) / (total + qty)
			total += qty
		}
		for i, qty := range option.SellOrders.Quantity {
			adjPrice := AdjustForSlippage(option.SellOrders.Price[i], "sell", .05)
			avgPrice = ((avgPrice * total) + (adjPrice * qty)) / (total + qty)
			total -= qty
		}
		//Fill open orders
		option.AverageCost = avgPrice
		option.Position = total
		option.BuyOrders = models.OrderArray{
			Quantity: []float64{},
			Price:    []float64{},
		}
		option.SellOrders = models.OrderArray{
			Quantity: []float64{},
			Price:    []float64{},
		}
	}
}

func generateActiveOptions(algo *Algo) []models.OptionContract {
	if ToIntTimestamp(algo.Timestamp)-LastOptionLoad < OptionLoadFreq*1000 {
		return algo.Market.OptionContracts
	}
	fmt.Printf("Generating active options with last option load %v, current timestamp %v\n", LastOptionLoad, ToIntTimestamp(algo.Timestamp))
	const numWeeklys = 3
	const numMonthlys = 5
	//TODO: these should be based on underlying price
	const minStrike = 5000.
	const maxStrike = 20000.
	//Build expirys
	var expirys []int
	currentTime := ToTimeObject(algo.Timestamp)
	for i := 0; i < numWeeklys; i++ {
		expiry := TimeToTimestamp(GetNextFriday(currentTime))
		expirys = append(expirys, expiry)
		currentTime = currentTime.Add(time.Hour * 24 * 7)
	}
	currentTime = ToTimeObject(algo.Timestamp)
	for i := 0; i < numMonthlys; i++ {
		expiry := TimeToTimestamp(GetLastFridayOfMonth(currentTime))
		if !intInSlice(expiry, expirys) {
			expirys = append(expirys, expiry)
		}
		currentTime = currentTime.Add(time.Hour * 24 * 28)
	}
	fmt.Printf("Generated expirys: %v\n", expirys)
	strikes := Arange(minStrike, maxStrike, StrikeInterval)
	fmt.Printf("Generated strikes: %v\n", strikes)
	var optionContracts []models.OptionContract
	for _, expiry := range expirys {
		for _, strike := range strikes {
			for _, optionType := range []string{"call", "put"} {
				vol := GetNearestVol(VolData, ToIntTimestamp(algo.Timestamp))
				optionTheo := models.NewOptionTheo(optionType, algo.Market.Price.Close, strike, ToIntTimestamp(algo.Timestamp), expiry, 0, vol, -1)
				optionContract := models.OptionContract{
					Symbol:           GetDeribitOptionSymbol(expiry, strike, algo.Market.QuoteAsset.Symbol, optionType),
					Strike:           strike,
					Expiry:           expiry,
					OptionType:       optionType,
					AverageCost:      0,
					Profit:           0,
					TickSize:         TickSize,
					MakerFee:         MakerFee,
					TakerFee:         TakerFee,
					MinimumOrderSize: MinTradeAmount,
					Position:         0,
					OptionTheo:       *optionTheo,
					Status:           "open",
					MidMarketPrice:   -1.,
				}
				optionContracts = append(optionContracts, optionContract)
			}
		}
	}
	LastOptionLoad = ToIntTimestamp(algo.Timestamp)
	return optionContracts
}

func (algo *Algo) updateActiveOptions() {
	activeOptions := generateActiveOptions(algo)
	for _, activeOption := range activeOptions {
		// Check to see if this option is already known
		isNew := true
		for _, option := range algo.Market.OptionContracts {
			if option.Symbol == activeOption.Symbol {
				isNew = false
				break
			}
		}
		if isNew {
			algo.Market.OptionContracts = append(algo.Market.OptionContracts, activeOption)
			fmt.Printf("Found new active option: %v\n", activeOption.OptionTheo.String())
		}
	}
}

func GetNearestVol(volData []models.ImpliedVol, time int) float64 {
	vol := -1.
	for _, data := range volData {
		timeDiff := time - data.Timestamp
		if timeDiff < 0 {
			vol = data.IV / 100 //Assume volData quotes IV in pct
			break
		}
	}
	return vol
}

func intInSlice(a int, list []int) bool {
	for _, b := range list {
		if b == a {
			return true
		}
	}
	return false
}<|MERGE_RESOLUTION|>--- conflicted
+++ resolved
@@ -14,11 +14,7 @@
 	"github.com/gocarina/gocsv"
 	client "github.com/influxdata/influxdb1-client/v2"
 	"github.com/tantralabs/yantra/models"
-<<<<<<< HEAD
-=======
-
 	"github.com/tantralabs/yantra/tantradb"
->>>>>>> dc956f74
 	. "gopkg.in/src-d/go-git.v4/_examples"
 )
 
@@ -27,6 +23,8 @@
 
 var VolData []models.ImpliedVol
 var lastOptionBalance = 0.
+var LastOptionLoad = 0
+var OptionLoadFreq = 15
 
 //TODO: these should be a config somewhere
 const StrikeInterval = 250.
@@ -35,23 +33,18 @@
 const MakerFee = 0.
 const TakerFee = .001
 
-<<<<<<< HEAD
 func RunBacktest(data []*models.Bar, algo Algo, rebalance func(Algo) Algo, setupData func([]*models.Bar, Algo)) Algo {
-=======
-var LastOptionLoad = 0
-var OptionLoadFreq = 86400
-
-func RunBacktest(data []*models.Bar, algo Algo, rebalance func(float64, Algo) Algo, setupData func([]*models.Bar, Algo)) Algo {
->>>>>>> dc956f74
 	setupData(data, algo)
 	start := time.Now()
 	var history []models.History
 	var timestamp time.Time
 	// starting_algo.Market.BaseBalance := 0
-	volStart := TimeToTimestamp(data[0].Timestamp)
-	volEnd := TimeToTimestamp(data[len(data)-1].Timestamp)
+	// volStart := TimeToTimestamp(data[0].Timestamp)
+	// volEnd := TimeToTimestamp(data[len(data)-1].Timestamp)
+	volStart := int(data[0].Timestamp)
+	volEnd := int(data[len(data)-1].Timestamp)
 	fmt.Printf("Vol data start: %v, end %v\n", volStart, volEnd)
-	algo.Timestamp = data[0].Timestamp.String()
+	algo.Timestamp = TimestampToTime(volStart).String()
 	VolData = tantradb.LoadImpliedVols("XBTUSD", volStart, volEnd)
 	algo.Market.OptionContracts = generateActiveOptions(&algo)
 	fmt.Printf("Len vol data: %v\n", len(VolData))
