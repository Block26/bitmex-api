--- conflicted
+++ resolved
@@ -17,10 +17,7 @@
 		Name:                "test",
 		Market:              market,
 		Params:              make(map[string]interface{}),
-<<<<<<< HEAD
-=======
 		Result:              make(map[string]interface{}),
->>>>>>> 8a3caf01
 		RebalanceInterval:   exchanges.RebalanceInterval().Minute,
 		FillType:            exchanges.FillType().Close,
 		EntryOrderSize:      0.2,
@@ -59,8 +56,10 @@
 
 func TestConnect(t *testing.T) {
 	algo := setupAlgo()
-	algo.RebalanceInterval = exchanges.RebalanceInterval().Hour
-	RunTest(algo, rebalance, setupData, true)
+	algo.RebalanceInterval = exchanges.RebalanceInterval().Minute
+	start := time.Date(2019, 11, 01, 0, 0, 0, 0, time.UTC)
+	end := time.Date(2019, 11, 03, 0, 0, 0, 0, time.UTC)
+	RunTest(algo, start, end, rebalance, setupData)
 }
 
 func TestPositionUpdate(t *testing.T) {
