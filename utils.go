package algo

import (
	"bytes"
	"encoding/json"
	"fmt"
	"log"
	"math"
	"os"
	"strconv"
	"strings"
	"time"

	"github.com/fatih/structs"
	"github.com/gocarina/gocsv"
	client "github.com/influxdata/influxdb1-client/v2"
	"github.com/tantralabs/TheAlgoV2/models"
	"github.com/tantralabs/TheAlgoV2/settings"
	. "gopkg.in/src-d/go-git.v4/_examples"
	"github.com/tantralabs/tradeapi/iex"
)

// Load a config file containing sensitive information from a local
// json file or from an amazon secrets file
func loadConfiguration(file string, secret bool) settings.Config {
	var config settings.Config
	if secret {
		secret := getSecret(file)
		config = settings.Config{}
		json.Unmarshal([]byte(secret), &config)
		return config
	} else {
		configFile, err := os.Open(file)
		defer configFile.Close()
		if err != nil {
			log.Println(err.Error())
		}
		jsonParser := json.NewDecoder(configFile)
		jsonParser.Decode(&config)
		return config
	}
}

func convertTradeBinsToBars(bins []iex.TradeBin) (bars []*models.Bar) {
	bars = make([]*models.Bar, len(bins))
	for i, _ := range bins {
		bar := convertTradeBinToBar(bins[i])
		bars[i] = &bar
	}
	return
}

func convertTradeBinToBar(bin iex.TradeBin) models.Bar {
	return models.Bar{
		Timestamp: bin.Timestamp,
		Open:      bin.Open,
		High:      bin.High,
		Low:       bin.Low,
		Close:     bin.Close,
	}
}

func LoadBars(csvFile string) []*models.Bar {
	var bars []*models.Bar

	dir, err := os.Getwd()
	if err != nil {
		log.Fatal(err)
	}
	fmt.Println(dir + "/" + csvFile + ".csv")
	dataFile, err := os.OpenFile(dir+"/"+csvFile+".csv", os.O_RDWR|os.O_CREATE, os.ModePerm)
	if err != nil {
		panic(err)
	}
	defer dataFile.Close()
	// log.Println("Done Loading Data... ")

	if err := gocsv.UnmarshalFile(dataFile, &bars); err != nil { // Load bars from file
		panic(err)
	}

	return bars
}

//Set the liquidity available for to buy/sell. IE put 5% of my portfolio on the bid.
func (a *Algo) SetLiquidity(percentage float64, side int) float64 {
	if a.Market.Futures {
		return percentage * a.Market.BaseAsset.Quantity
	} else {
		if side == 1 {
			return percentage * a.Market.QuoteAsset.Quantity
		}
		return percentage * (a.Market.BaseAsset.Quantity * a.Market.Price.Close)
	}
}

// Calculate the current % profit of the position vs
func (algo *Algo) CurrentProfit(price float64) float64 {
	//TODO this doesnt work on a spot backtest
	if algo.Market.QuoteAsset.Quantity == 0 {
		return 0
	} else if algo.Market.QuoteAsset.Quantity < 0 {
		return calculateDifference(algo.Market.AverageCost, price)
	} else {
		return calculateDifference(price, algo.Market.AverageCost)
	}
}

func (algo *Algo) getExitOrderSize(orderSizeGreaterThanPositionSize bool) float64 {
	if orderSizeGreaterThanPositionSize {
		return algo.Market.Leverage
	} else {
		return algo.ExitOrderSize
	}
}

func (algo *Algo) getEntryOrderSize(orderSizeGreaterThanMaxPositionSize bool) float64 {
	if orderSizeGreaterThanMaxPositionSize {
		return algo.LeverageTarget - algo.Market.Leverage //-algo.LeverageTarget
	} else {
		return algo.EntryOrderSize
	}
}

func (algo *Algo) canBuy() float64 {
	if algo.CanBuyBasedOnMax {
		return (algo.Market.BaseAsset.Quantity * algo.Market.Price.Open) * algo.Market.MaxLeverage
	} else {
		return (algo.Market.BaseAsset.Quantity * algo.Market.Price.Open) * algo.LeverageTarget
	}
}

//Log the state of the algo and update variables like leverage
func (algo *Algo) logState(timestamp ...time.Time) (state models.History) {
	// algo.History.Timestamp = append(algo.History.Timestamp, timestamp)
	var balance float64
	if algo.Market.Futures {
		balance = algo.Market.BaseAsset.Quantity
<<<<<<< HEAD
		algo.Market.Leverage = math.Abs(algo.Market.QuoteAsset.Quantity) / (algo.Market.Price.Close * balance)
=======
		algo.Market.Leverage = math.Abs(algo.Market.QuoteAsset.Quantity) / (algo.Market.Price * balance)
		// fmt.Printf("Updating leverage with quote asset quantity %v and balance %v: %v\n", algo.Market.QuoteAsset.Quantity, balance, algo.Market.Leverage)
>>>>>>> 1fc36df6
	} else {
		if algo.Market.AverageCost == 0 {
			algo.Market.AverageCost = algo.Market.Price.Close
		}
		balance = (algo.Market.BaseAsset.Quantity * algo.Market.Price.Close) + algo.Market.QuoteAsset.Quantity
		// TODO need to define an ideal delta if not trading futures ie do you want 0%, 50% or 100% of the quote curreny
		algo.Market.Leverage = (algo.Market.BaseAsset.Quantity * algo.Market.Price.Close) / balance
		// log.Println("BaseAsset Quantity", algo.Market.BaseAsset.Quantity, "QuoteAsset Value", algo.Market.QuoteAsset.Quantity/algo.Market.Price)
		// log.Println("BaseAsset Value", algo.Market.BaseAsset.Quantity*algo.Market.Price, "QuoteAsset Quantity", algo.Market.QuoteAsset.Quantity)
		// log.Println("Leverage", algo.Market.Leverage)
	}

	// fmt.Println(algo.Timestamp, "Funds", algo.Market.BaseAsset.Quantity, "Quantity", algo.Market.QuoteAsset.Quantity)
	// fmt.Println(algo.Timestamp, algo.Market.BaseAsset.Quantity, algo.CurrentProfit(algo.Market.Price))
	algo.Market.Profit = algo.Market.BaseAsset.Quantity * (algo.CurrentProfit(algo.Market.Price.Close) * algo.Market.Leverage)
	// fmt.Println(algo.Timestamp, algo.Market.Profit)

	if timestamp != nil {
		algo.Timestamp = timestamp[0].String()
		state = models.History{
			Timestamp:   algo.Timestamp,
			Balance:     balance,
			Quantity:    algo.Market.QuoteAsset.Quantity,
			AverageCost: algo.Market.AverageCost,
			Leverage:    algo.Market.Leverage,
			Profit:      algo.Market.Profit,
			Price:       algo.Market.Price.Close,
		}

		if algo.Market.Futures {
			if math.IsNaN(algo.Market.Profit) {
				state.UBalance = balance
			} else {
				state.UBalance = balance + algo.Market.Profit
			}
		} else {
			state.UBalance = (algo.Market.BaseAsset.Quantity * algo.Market.Price.Close) + algo.Market.QuoteAsset.Quantity
		}

	} else {
		algo.LogLiveState()
	}
	if algo.Debug {
		fmt.Print(fmt.Sprintf("Portfolio Value %0.2f | Delta %0.2f | Base %0.2f | Quote %.2f | Price %.5f - Cost %.5f \n", algo.Market.BaseAsset.Quantity*algo.Market.Price.Close+(algo.Market.QuoteAsset.Quantity), 0, algo.Market.BaseAsset.Quantity, algo.Market.QuoteAsset.Quantity, algo.Market.Price.Close, algo.Market.AverageCost))
	}
	return
}

func (algo *Algo) getOrderSize(currentPrice float64) (orderSize float64, side float64) {
	currentWeight := math.Copysign(1, algo.Market.QuoteAsset.Quantity)
	if algo.Market.QuoteAsset.Quantity == 0 {
		currentWeight = float64(algo.Market.Weight)
	}
	adding := currentWeight == float64(algo.Market.Weight)
<<<<<<< HEAD
	// fmt.Println(algo.Timestamp, "Here", algo.canBuy(), (algo.Market.QuoteAsset.Quantity))
=======
	// fmt.Printf("CURRENT WEIGHT %v, adding %v, leverage target %v, can buy %v, deleverage order size %v\n", currentWeight, adding, algo.LeverageTarget, algo.canBuy(), algo.DeleverageOrderSize)
	fmt.Printf("Getting order size with quote asset quantity: %v\n", algo.Market.QuoteAsset.Quantity)
>>>>>>> 1fc36df6
	if (currentWeight == 0 || adding) && algo.Market.Leverage+algo.DeleverageOrderSize <= algo.LeverageTarget && algo.Market.Weight != 0 {
		fmt.Printf("Getting entry order with entry order size %v, leverage target %v, leverage %v\n", algo.EntryOrderSize, algo.LeverageTarget, algo.Market.Leverage)
		orderSize = algo.getEntryOrderSize(algo.EntryOrderSize > algo.LeverageTarget-algo.Market.Leverage)
		side = float64(algo.Market.Weight)
	} else if !adding {
		fmt.Printf("Getting exit order size with exit order size %v, leverage %v, weight %v\n", algo.ExitOrderSize, algo.Market.Leverage, algo.Market.Weight)
		orderSize = algo.getExitOrderSize(algo.ExitOrderSize > algo.Market.Leverage && algo.Market.Weight == 0)
		side = float64(currentWeight * -1)
	} else if math.Abs(algo.Market.QuoteAsset.Quantity) > algo.canBuy()*(1+algo.DeleverageOrderSize) && adding {
		orderSize = algo.DeleverageOrderSize
		side = float64(currentWeight * -1)
	} else if algo.Market.Weight == 0 && algo.Market.Leverage > 0 {
		orderSize = algo.getExitOrderSize(algo.ExitOrderSize > algo.Market.Leverage)
		//side = Opposite of the quantity
		side = -math.Copysign(1, algo.Market.QuoteAsset.Quantity)
	} else if algo.canBuy() > math.Abs(algo.Market.QuoteAsset.Quantity) {
		// If I can buy more, place order to fill diff of canBuy and current quantity
		orderSize = calculateDifference(algo.canBuy(), math.Abs(algo.Market.QuoteAsset.Quantity))
		side = float64(algo.Market.Weight)
	}
	return
}

//Log the state of the algo to influx db
func (algo *Algo) LogLiveState() {
	influx, err := client.NewHTTPClient(client.HTTPConfig{
		Addr:     "http://ec2-54-219-145-3.us-west-1.compute.amazonaws.com:8086",
		Username: "russell",
		Password: "KNW(12nAS921D",
	})
	CheckIfError(err)

	bp, _ := client.NewBatchPoints(client.BatchPointsConfig{
		Database:  "algos",
		Precision: "us",
	})

	tags := map[string]string{"algo_name": algo.Name, "commit_hash": commitHash}

	fields := structs.Map(algo.Market)
	fields["Price"] = algo.Market.Price.Close

	pt, err := client.NewPoint(
		"market",
		tags,
		fields,
		time.Now(),
	)
	bp.AddPoint(pt)

	for index := 0; index < len(algo.Market.BuyOrders.Quantity); index++ {

		fields = map[string]interface{}{
			fmt.Sprintf("%0.2f", algo.Market.BuyOrders.Price[index]): algo.Market.BuyOrders.Quantity[index],
		}

		pt, err = client.NewPoint(
			"buy_orders",
			tags,
			fields,
			time.Now(),
		)
		bp.AddPoint(pt)
	}

	for index := 0; index < len(algo.Market.SellOrders.Quantity); index++ {
		fields = map[string]interface{}{
			fmt.Sprintf("%0.2f", algo.Market.SellOrders.Price[index]): algo.Market.SellOrders.Quantity[index],
		}
		pt, err = client.NewPoint(
			"sell_orders",
			tags,
			fields,
			time.Now(),
		)
		bp.AddPoint(pt)
	}

	if algo.State != nil {
		pt, err := client.NewPoint(
			"state",
			tags,
			algo.State,
			time.Now(),
		)
		CheckIfError(err)
		bp.AddPoint(pt)
	}

	err = client.Client.Write(influx, bp)
	CheckIfError(err)
	influx.Close()
}

func ConstrainFloat(x float64, min float64, max float64, decimals int) float64 {
	return ToFixed(math.Max(min, math.Min(x, max)), decimals)
}

//Create a Spread on the bid/ask, this fuction is used to create an arrary of orders that spreads across the order book.
func (algo *Algo) CreateSpread(weight int32, confidence float64, price float64, spread float64) models.OrderArray {
	tickSize := algo.Market.TickSize
	maxOrders := algo.Market.MaxOrders
	xStart := 0.0
	if weight == 1 {
		xStart = price - (price * spread)
	} else {
		xStart = price
	}
	xStart = Round(xStart, tickSize)

	xEnd := xStart + (xStart * spread)
	xEnd = Round(xEnd, tickSize)

	diff := xEnd - xStart

	if diff/tickSize >= float64(maxOrders) {
		newTickSize := diff / (float64(maxOrders) - 1)
		tickSize = Round(newTickSize, tickSize)
	}

	var priceArr []float64

	if weight == 1 {
		priceArr = Arange(xStart, xEnd-float64(tickSize), float64(tickSize))
	} else {
		if xStart-xEnd < float64(tickSize) {
			xEnd = xEnd + float64(tickSize)
		}
		priceArr = Arange(xStart, xEnd, float64(tickSize))
	}

	temp := divArr(priceArr, xStart)

	dist := expArr(temp, confidence)
	normalizer := 1 / sumArr(dist)
	orderArr := mulArr(dist, normalizer)
	if weight == 1 {
		orderArr = ReverseArr(orderArr)
	}
	return models.OrderArray{Price: priceArr, Quantity: orderArr}
}

// Break down the bars into open, high, low, close arrays that are easier to manipulate.
func GetOHLCBars(bars []*models.Bar) ([]float64, []float64, []float64, []float64) {
	open := make([]float64, len(bars))
	high := make([]float64, len(bars))
	low := make([]float64, len(bars))
	close := make([]float64, len(bars))
	for i := range bars {
		open[i] = bars[i].Open
		high[i] = bars[i].High
		low[i] = bars[i].Low
		close[i] = bars[i].Close
	}
	return open, high, low, close
}

func ToIntTimestamp(timeString string) int {
	layout := "2006-01-02 15:04:05"
	if strings.Contains(timeString, "+0000 UTC") {
		timeString = strings.Replace(timeString, "+0000 UTC", "", 1)
	}
	timeString = strings.TrimSpace(timeString)
	currentTime, err := time.Parse(layout, timeString)
	if err != nil {
		fmt.Printf("Error parsing timeString: %v\n", err)
	}
	return int(currentTime.UnixNano() / int64(time.Millisecond))
}

func ToTimeObject(timeString string) time.Time {
	layout := "2006-01-02 15:04:05"
	if strings.Contains(timeString, "+0000 UTC") {
		timeString = strings.Replace(timeString, "+0000 UTC", "", 1)
	}
	timeString = strings.TrimSpace(timeString)
	currentTime, err := time.Parse(layout, timeString)
	if err != nil {
		fmt.Printf("Error parsing timeString: %v", err)
	}
	return currentTime
}

func TimestampToTime(timestamp int) time.Time {
	timeInt, err := strconv.ParseInt(strconv.Itoa(timestamp/1000), 10, 64)
	if err != nil {
		panic(err)
	}
	return time.Unix(timeInt, 0)
}

func TimeToTimestamp(timeObject time.Time) int {
	return int(timeObject.UnixNano() / 1000000)
}

func Round(x, unit float64) float64 {
	return math.Round(x/unit) * unit
}

func ReverseArr(a []float64) []float64 {
	for i := len(a)/2 - 1; i >= 0; i-- {
		opp := len(a) - 1 - i
		a[i], a[opp] = a[opp], a[i]
	}
	return a
}

func ReverseBars(a []*models.Bar) []*models.Bar {
	for i := len(a)/2 - 1; i >= 0; i-- {
		opp := len(a) - 1 - i
		a[i], a[opp] = a[opp], a[i]
	}
	return a
}

func Arange(min float64, max float64, step float64) []float64 {
	a := make([]float64, int32((max-min)/step)+1)
	for i := range a {
		a[i] = float64(min+step) + (float64(i) * step)
	}
	return a
}

// Apply an exponent to a slice
func expArr(arr []float64, exp float64) []float64 {
	a := make([]float64, len(arr))
	for i := range arr {
		if arr[i] > 1 {
			a[i] = exponent(arr[i]-1, exp)
		} else {
			a[i] = exponent(arr[i], exp) - 1
		}
	}
	return a
}

// Multiply a slice by another slice of the same length
func mulArrs(a []float64, b []float64) []float64 {
	n := make([]float64, len(a))
	for i := range a {
		n[i] = a[i] * b[i]
	}
	return n
}

// Multiply a slice by a float
func mulArr(arr []float64, multiple float64) []float64 {
	a := make([]float64, len(arr))
	for i := range arr {
		a[i] = float64(arr[i]) * multiple
	}
	return a
}

// Divide all elements of a slice by a float
func divArr(arr []float64, divisor float64) []float64 {
	a := make([]float64, len(arr))
	for i := range arr {
		a[i] = float64(arr[i]) / divisor
	}
	return a
}

// Get the sum of all elements in a slice
func sumArr(arr []float64) float64 {
	sum := 0.0
	for i := range arr {
		sum = sum + arr[i]
	}
	return sum
}

func exponent(x, y float64) float64 {
	return math.Pow(x, y)
}

func createKeyValuePairs(m map[string]interface{}) string {
	b := new(bytes.Buffer)
	fmt.Fprint(b, "\n{\n")
	for key, value := range m {
		fmt.Fprint(b, " ", key, ": ", value, ",\n")
	}
	fmt.Fprint(b, "}\n")
	return b.String()
}

func round(num float64) int {
	return int(num + math.Copysign(0.5, num))
}

func ToFixed(num float64, precision int) float64 {
	output := math.Pow(10, float64(precision))
	return float64(round(num*output)) / output
}

func RoundToNearest(num float64, interval float64) float64 {
	return math.Round(num/interval) * interval
}

func AdjustForSlippage(premium float64, side string, slippage float64) float64 {
	adjPremium := premium
	if side == "buy" {
		adjPremium = premium * (1 + (slippage / 100.))
	} else if side == "sell" {
		adjPremium = premium * (1 - (slippage / 100.))
	}
	return adjPremium
}

func GetDeribitOptionSymbol(expiry int, strike float64, currency string, optionType string) string {
	expiryTime := time.Unix(int64(expiry/1000), 0)
	year, month, day := expiryTime.Date()
	return "BTC-" + string(day) + string(month) + string(year) + "-" + optionType
}

func GetNextFriday(currentTime time.Time) time.Time {
	dayDiff := currentTime.Weekday()
	if dayDiff <= 0 {
		dayDiff += 7
	}
	return currentTime.Truncate(24 * time.Hour).Add(time.Hour * time.Duration(24*dayDiff))
}

func GetLastFridayOfMonth(currentTime time.Time) time.Time {
	year, month, _ := currentTime.Date()
	firstOfMonth := time.Date(year, time.Month(month), 1, 0, 0, 0, 0, time.UTC)
	lastOfMonth := firstOfMonth.AddDate(0, 1, -1).Day()
	currentTime = time.Date(year, month, lastOfMonth, 0, 0, 0, 0, time.UTC)
	for i := lastOfMonth; i > 0; i-- {
		if currentTime.Weekday() == 5 {
			return currentTime
		}
		currentTime = currentTime.Add(-time.Hour * time.Duration(24))
	}
	return currentTime
}

func GetQuarterlyExpiry(currentTime time.Time, minDays int) time.Time {
	year, month, _ := currentTime.Add(time.Hour * time.Duration(24*minDays)).Date()
	// Get nearest quarterly month
	quarterlyMonth := month + (month % 4)
	if quarterlyMonth >= 12 {
		year += 1
		quarterlyMonth = quarterlyMonth % 12
	}
	lastFriday := GetLastFridayOfMonth(time.Date(year, month, 1, 0, 0, 0, 0, time.UTC))
	// fmt.Printf("Got quarterly expiry %v\n", lastFriday)
	return lastFriday
}<|MERGE_RESOLUTION|>--- conflicted
+++ resolved
@@ -136,12 +136,7 @@
 	var balance float64
 	if algo.Market.Futures {
 		balance = algo.Market.BaseAsset.Quantity
-<<<<<<< HEAD
 		algo.Market.Leverage = math.Abs(algo.Market.QuoteAsset.Quantity) / (algo.Market.Price.Close * balance)
-=======
-		algo.Market.Leverage = math.Abs(algo.Market.QuoteAsset.Quantity) / (algo.Market.Price * balance)
-		// fmt.Printf("Updating leverage with quote asset quantity %v and balance %v: %v\n", algo.Market.QuoteAsset.Quantity, balance, algo.Market.Leverage)
->>>>>>> 1fc36df6
 	} else {
 		if algo.Market.AverageCost == 0 {
 			algo.Market.AverageCost = algo.Market.Price.Close
@@ -196,12 +191,8 @@
 		currentWeight = float64(algo.Market.Weight)
 	}
 	adding := currentWeight == float64(algo.Market.Weight)
-<<<<<<< HEAD
-	// fmt.Println(algo.Timestamp, "Here", algo.canBuy(), (algo.Market.QuoteAsset.Quantity))
-=======
 	// fmt.Printf("CURRENT WEIGHT %v, adding %v, leverage target %v, can buy %v, deleverage order size %v\n", currentWeight, adding, algo.LeverageTarget, algo.canBuy(), algo.DeleverageOrderSize)
 	fmt.Printf("Getting order size with quote asset quantity: %v\n", algo.Market.QuoteAsset.Quantity)
->>>>>>> 1fc36df6
 	if (currentWeight == 0 || adding) && algo.Market.Leverage+algo.DeleverageOrderSize <= algo.LeverageTarget && algo.Market.Weight != 0 {
 		fmt.Printf("Getting entry order with entry order size %v, leverage target %v, leverage %v\n", algo.EntryOrderSize, algo.LeverageTarget, algo.Market.Leverage)
 		orderSize = algo.getEntryOrderSize(algo.EntryOrderSize > algo.LeverageTarget-algo.Market.Leverage)
