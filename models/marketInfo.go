package models

import (
	"errors"
	"log"
)

const (
	Bitmex         = "bitmex"
	BitmexTestNet  = "bitmex-test"
	Deribit        = "deribit"
	DeribitTestNet = "deribit-test"
	Binance        = "binance"
)

// Enum for a market's type (spot, future, or option)
type MarketType int

// How do we want the mock exchange to fill our order?
type FillType int

const (
	Future MarketType = iota
	Option
	Spot
)

var marketTypes = [...]string{
	"Future",
	"Option",
	"Spot",
}

const (
	Limit FillType = iota
	// Open
	Close
	Worst
	MeanOC
	MeanHL
)

var fillTypes = [...]string{
	"limit",
	// "open",
	"close",
	"worst",
	"meanOC",
	"meanHL",
}

type OptionType int

const (
	Call OptionType = iota
	Put
)

var OptionTypes = [...]string{
	"Call",
	"Put",
}

// Stateless market information.
type MarketInfo struct {
<<<<<<< HEAD
	Symbol                  string     // a string representing the entire market (i.e. XBTUSD)
	BaseSymbol              string     // string representing base asset (i.e. XBT)
	QuoteSymbol             string     // string representing quote asset (i.e. USD)
	MarketType              MarketType // spot, future, or option
	FillType                FillType   // how we want the exchange to fill our orders
	Exchange                string     // the exchange hosting this market
	ExchangeURL             string     // REST API endpoint
	WSStream                string     // Websocket API endpoint
	MaxOrders               int        // maximum number of outstanding orders for this market
	MakerFee                float64    // maker fee as decimal (i.e. -.00025 is .025% rebate)
	TakerFee                float64    // taker fee as decimal
	Slippage                float64    // expected slippage for this market, as decimal
	PricePrecision          float64    // minimum granularity of order price
	QuantityPrecision       int        // minimum granularity of order amount
	MinimumOrderSize        float64    // absolute minimum size of order
	MaxLeverage             float64    // max leverage as ratio (i.e. 100x = 100.)
	BulkCancelSupported     bool       // can we cancel multiple orders in one REST API call?
	DenominatedInUnderlying bool       // is this market amount quoted in terms of base asset?
=======
	Symbol                  string
	BaseSymbol              string
	QuoteSymbol             string
	MarketType              MarketType
	Exchange                string
	ExchangeURL             string
	WSStream                string
	MaxOrders               int
	MakerFee                float64
	TakerFee                float64
	Slippage                float64
	PricePrecision          float64
	QuantityPrecision       float64
	MinimumOrderSize        float64
	MaxLeverage             float64
	BulkCancelSupported     bool
	DenominatedInUnderlying bool
	DenominatedInQuote      bool
>>>>>>> 4459a7fc

	// Only used for options
	Strike           float64
	Expiry           int
	OptionType       OptionType
	UnderlyingSymbol string
}

// Returns a new market info struct given a symbol and exchange information.
func NewMarketInfo(symbol string, exchangeInfo ExchangeInfo) MarketInfo {
	return MarketInfo{
		Symbol:                  symbol,
		Exchange:                exchangeInfo.Exchange,
		ExchangeURL:             exchangeInfo.ExchangeURL,
		WSStream:                exchangeInfo.WSStream,
		MaxOrders:               exchangeInfo.MaxOrders,
		MakerFee:                exchangeInfo.MakerFee,
		TakerFee:                exchangeInfo.TakerFee,
		Slippage:                exchangeInfo.Slippage,
		PricePrecision:          exchangeInfo.PricePrecision,
		QuantityPrecision:       exchangeInfo.QuantityPrecision,
		MinimumOrderSize:        exchangeInfo.MinimumOrderSize,
		MaxLeverage:             exchangeInfo.MaxLeverage,
		BulkCancelSupported:     exchangeInfo.BulkCancelSupported,
		DenominatedInUnderlying: exchangeInfo.DenominatedInUnderlying,
		DenominatedInQuote:      exchangeInfo.DenominatedInQuote,
	}
}

// Constructs new market info given an exchange and market symbol. Throw an error if the pair is not recognized.
func LoadMarketInfo(exchange string, market string) (newMarket MarketInfo, err error) {
	if exchange == Bitmex {
		switch m := market; m {
		case "XBTUSD":
			return MarketInfo{
				Symbol:              "XBTUSD",
				Exchange:            "bitmex",
				BaseSymbol:          "XBT",
				QuoteSymbol:         "USD",
				MarketType:          Future,
				FillType:            Close,
				MaxLeverage:         1,
				MinimumOrderSize:    25,
				QuantityPrecision:   1.,
				PricePrecision:      .5,
				MaxOrders:           20,
				Slippage:            0.0,
				MakerFee:            -0.00025,
				TakerFee:            0.00075,
				BulkCancelSupported: true,
				DenominatedInQuote:  false,
			}, nil
		case "ETHUSD":
			return MarketInfo{
				Symbol:              "ETHUSD",
				Exchange:            "bitmex",
				BaseSymbol:          "ETH",
				QuoteSymbol:         "USD",
				MarketType:          Future,
				FillType:            Close,
				MaxLeverage:         1,
				MinimumOrderSize:    25,
				QuantityPrecision:   1.,
				PricePrecision:      2,
				MaxOrders:           20,
				Slippage:            0.0,
				MakerFee:            -0.00025,
				TakerFee:            0.00075,
				BulkCancelSupported: true,
			}, nil
		default:
			log.Println(m, "is not supported for exchange", exchange)
		}
	} else if exchange == BitmexTestNet {
		switch m := market; m {
		case "XBTUSD":
			return MarketInfo{
				Symbol:              "XBTUSD",
				Exchange:            "bitmex",
				BaseSymbol:          "XBT",
				QuoteSymbol:         "USD",
				MarketType:          Future,
				FillType:            Close,
				MaxLeverage:         1,
				MinimumOrderSize:    25,
				QuantityPrecision:   1.,
				PricePrecision:      .5,
				MaxOrders:           20,
				Slippage:            0.0,
				MakerFee:            -0.00025,
				TakerFee:            0.00075,
				BulkCancelSupported: true,
			}, nil
		case "ETHUSD":
			return MarketInfo{
				Symbol:              "ETHUSD",
				Exchange:            "bitmex",
				BaseSymbol:          "ETH",
				QuoteSymbol:         "USD",
				MarketType:          Future,
				FillType:            Close,
				MaxLeverage:         1,
				MinimumOrderSize:    25,
				QuantityPrecision:   0.,
				PricePrecision:      2,
				MaxOrders:           20,
				Slippage:            0.0,
				MakerFee:            -0.00025,
				TakerFee:            0.00075,
				BulkCancelSupported: true,
			}, nil
		default:
			log.Println(m, "is not supported for exchange", exchange)
		}
	} else if exchange == Binance {
		switch m := market; m {
		case "BTCUSDT":
			return MarketInfo{
				Symbol:              "BTCUSDT",
				Exchange:            "binance",
				ExchangeURL:         "https://api.binance.us/",
				WSStream:            "stream.binance.us:9443",
				BaseSymbol:          "BTC",
				QuoteSymbol:         "USDT",
				MarketType:          Spot,
				FillType:            Close,
				MaxLeverage:         1,
				MinimumOrderSize:    0.002,
				QuantityPrecision:   0.0000001,
				PricePrecision:      0.00000100,
				MaxOrders:           20,
				Slippage:            0.0,
				MakerFee:            0.00075,
				TakerFee:            0.00075,
				BulkCancelSupported: false,
			}, nil
		case "BNBBTC":
			return MarketInfo{
				Symbol:              "BNBUSDT",
				Exchange:            "binance",
				ExchangeURL:         "https://api.binance.us/",
				WSStream:            "stream.binance.us:9443",
				BaseSymbol:          "BNB",
				QuoteSymbol:         "BTC",
				MarketType:          Spot,
				FillType:            Close,
				MaxLeverage:         1,
				MinimumOrderSize:    0.002,
				QuantityPrecision:   1,
				PricePrecision:      0.00000100,
				MaxOrders:           20,
				Slippage:            0.0,
				MakerFee:            0.00075,
				TakerFee:            0.00075,
				BulkCancelSupported: false,
			}, nil
		case "ETHUSDT":
			return MarketInfo{
				Symbol:              "ETHUSDT",
				Exchange:            "binance",
				ExchangeURL:         "https://api.binance.us/",
				WSStream:            "stream.binance.us:9443",
				BaseSymbol:          "ETH",
				QuoteSymbol:         "USDT",
				MarketType:          Spot,
				FillType:            Close,
				MaxLeverage:         1,
				MinimumOrderSize:    0.002,
				QuantityPrecision:   1,
				PricePrecision:      0.00000100,
				MaxOrders:           20,
				Slippage:            0.0,
				MakerFee:            0.00075,
				TakerFee:            0.00075,
				BulkCancelSupported: false,
			}, nil
		case "EOSUSDT":
			return MarketInfo{
				Symbol:              "EOSUSDT",
				Exchange:            "binance",
				ExchangeURL:         "https://api.binance.us/",
				WSStream:            "stream.binance.us:9443",
				BaseSymbol:          "EOS",
				QuoteSymbol:         "USDT",
				MarketType:          Spot,
				FillType:            Close,
				MaxLeverage:         1,
				MinimumOrderSize:    0.002,
				QuantityPrecision:   1,
				PricePrecision:      0.00000100,
				MaxOrders:           20,
				Slippage:            0.0,
				MakerFee:            0.00075,
				TakerFee:            0.00075,
				BulkCancelSupported: false,
			}, nil
		default:
			log.Println(m, "is not supported for exchange", exchange)
		}
	} else if exchange == Deribit {
		switch m := market; m {
		case "BTC-PERPETUAL":
			return MarketInfo{
				Symbol:                  "BTC-PERPETUAL",
				Exchange:                "deribit",
				BaseSymbol:              "BTC",
				QuoteSymbol:             "USD",
				MarketType:              Future,
				FillType:                Close,
				MinimumOrderSize:        10,
				QuantityPrecision:       10,
				PricePrecision:          .5,
				MaxOrders:               20,
				Slippage:                0.0,
				MakerFee:                -0.00025,
				TakerFee:                0.00075,
				BulkCancelSupported:     false,
				DenominatedInUnderlying: true,
			}, nil

		case "ETH-PERPETUAL":
			return MarketInfo{
				Symbol:                  "ETH-PERPETUAL",
				Exchange:                "deribit",
				BaseSymbol:              "ETH",
				QuoteSymbol:             "USD",
				MarketType:              Future,
				FillType:                Close,
				MinimumOrderSize:        10,
				QuantityPrecision:       10,
				PricePrecision:          .5,
				MaxOrders:               20,
				Slippage:                0.0,
				MakerFee:                -0.00025,
				TakerFee:                0.00075,
				BulkCancelSupported:     false,
				DenominatedInUnderlying: true,
			}, nil
		default:
			log.Println(m, "is not supported for exchange", exchange)
		}
	} else if exchange == DeribitTestNet {
		switch m := market; m {
		case "BTC-PERPETUAL":
			return MarketInfo{
				Symbol:              "BTC-PERPETUAL",
				Exchange:            "deribit",
				ExchangeURL:         "test.deribit.com",
				WSStream:            "test.deribit.com",
				BaseSymbol:          "BTC",
				QuoteSymbol:         "USD",
				MarketType:          Future,
				FillType:            Close,
				MinimumOrderSize:    10,
				QuantityPrecision:   10,
				PricePrecision:      .5,
				MaxOrders:           20,
				Slippage:            0.0,
				MakerFee:            -0.00025,
				TakerFee:            0.00075,
				BulkCancelSupported: false,
			}, nil
		default:
			log.Println(m, "is not supported for exchange", exchange)
		}
	}
	err = errors.New("error: exchange not supported")
	return
}<|MERGE_RESOLUTION|>--- conflicted
+++ resolved
@@ -63,7 +63,6 @@
 
 // Stateless market information.
 type MarketInfo struct {
-<<<<<<< HEAD
 	Symbol                  string     // a string representing the entire market (i.e. XBTUSD)
 	BaseSymbol              string     // string representing base asset (i.e. XBT)
 	QuoteSymbol             string     // string representing quote asset (i.e. USD)
@@ -82,26 +81,7 @@
 	MaxLeverage             float64    // max leverage as ratio (i.e. 100x = 100.)
 	BulkCancelSupported     bool       // can we cancel multiple orders in one REST API call?
 	DenominatedInUnderlying bool       // is this market amount quoted in terms of base asset?
-=======
-	Symbol                  string
-	BaseSymbol              string
-	QuoteSymbol             string
-	MarketType              MarketType
-	Exchange                string
-	ExchangeURL             string
-	WSStream                string
-	MaxOrders               int
-	MakerFee                float64
-	TakerFee                float64
-	Slippage                float64
-	PricePrecision          float64
-	QuantityPrecision       float64
-	MinimumOrderSize        float64
-	MaxLeverage             float64
-	BulkCancelSupported     bool
-	DenominatedInUnderlying bool
 	DenominatedInQuote      bool
->>>>>>> 4459a7fc
 
 	// Only used for options
 	Strike           float64
