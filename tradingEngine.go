--- conflicted
+++ resolved
@@ -190,11 +190,7 @@
 			}
 		}
 		if underlyingMarket == nil {
-<<<<<<< HEAD
 			log.Fatal("Could not find underlying market for options exchange\n", t.Algo.Account.ExchangeInfo.Exchange)
-=======
-			log.Fatalln("Could not find underlying market for options exchange", t.Algo.Account.ExchangeInfo.Exchange)
->>>>>>> 1b0d8cb1
 		}
 		t.Algo.Account.MarketStates[underlyingMarket.Symbol] = underlyingMarket
 		logger.Infof("Initialized underlying market: %v\n", underlyingMarket.Symbol)
